--- conflicted
+++ resolved
@@ -47,11 +47,6 @@
   def shapeless(scalaVersion: String) =
     Seq("com.chuusai" %% "shapeless" % "2.3.2")
 
-<<<<<<< HEAD
-=======
-  lazy val cats = Seq("org.typelevel" %% "cats-core" % "0.9.0")
-
->>>>>>> 741e95f9
   lazy val pegdown = Seq("org.pegdown" % "pegdown" % "1.6.0")
 
   lazy val testInterface = Seq("org.scala-sbt"  % "test-interface" % "1.0")
