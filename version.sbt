
<<<<<<< HEAD
version in ThisBuild := "2.3-modules-SNAPSHOT"
=======
version in ThisBuild := "2.2.3"
>>>>>>> a4fae6b3
<|MERGE_RESOLUTION|>--- conflicted
+++ resolved
@@ -1,6 +1,2 @@
 
-<<<<<<< HEAD
-version in ThisBuild := "2.3-modules-SNAPSHOT"
-=======
-version in ThisBuild := "2.2.3"
->>>>>>> a4fae6b3
+version in ThisBuild := "2.3-SNAPSHOT"