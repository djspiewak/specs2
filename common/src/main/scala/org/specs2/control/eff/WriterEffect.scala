--- conflicted
+++ resolved
@@ -22,19 +22,13 @@
   WriterCreation with
   WriterInterpretation
 
-<<<<<<< HEAD
 object WriterEffect extends WriterEffect
 
 trait WriterCreation {
 
   /** write a given value */
-  def tell[R, O](o: O)(implicit member: Member[Writer[O, ?], R]): Eff[R, Unit] =
-    send[Writer[O, ?], R, Unit](Writer(o, ()))
-=======
-  /** write a give value */
   def tell[R, O](o: O)(implicit member: Member[({type l[X]=Writer[O, X]})#l, R]): Eff[R, Unit] =
     send[({type l[X]=Writer[O, X]})#l, R, Unit](Writer(o, ()))
->>>>>>> 734e460b
 
   /** write a given value */
   def tellTagged[R, T, O](o: O)(implicit member: Member[({type l[X] = Writer[O, X] @@ T})#l, R]): Eff[R, Unit] =
@@ -51,34 +45,21 @@
    *
    * This uses a ListBuffer internally to append values
    */
-<<<<<<< HEAD
-  def runWriter[R <: Effects, U <: Effects, O, A, B](w: Eff[R, A])(implicit m: Member.Aux[Writer[O, ?], R, U]): Eff[U, (A, List[O])] =
-=======
-  def runWriter[R <: Effects, O, A, B](w: Eff[({type l[X]=Writer[O, X]})#l |: R, A]): Eff[R, (A, List[O])] =
->>>>>>> 734e460b
+  def runWriter[R <: Effects, U <: Effects, O, A, B](w: Eff[R, A])(implicit m: Member.Aux[({type l[X]=Writer[O, X]})#l, R, U]): Eff[U, (A, List[O])] =
     runWriterFold(w)(ListFold)
 
   /**
    * More general fold of runWriter where we can use a fold to accumulate values in a mutable buffer
    */
-<<<<<<< HEAD
-  def runWriterFold[R <: Effects, U <: Effects, O, A, B](w: Eff[R, A])(fold: Fold[O, B])(implicit m: Member.Aux[Writer[O, ?], R, U]): Eff[U, (A, B)] = {
-    val recurse: StateRecurse[Writer[O, ?], A, (A, B)] = new StateRecurse[Writer[O, ?], A, (A, B)] {
-=======
-  def runWriterFold[R <: Effects, O, A, B](w: Eff[({type l[X]=Writer[O, X]})#l |: R, A])(implicit fold: Fold[O, B]): Eff[R, (A, B)] = {
+  def runWriterFold[R <: Effects, U <: Effects, O, A, B](w: Eff[R, A])(fold: Fold[O, B])(implicit m: Member.Aux[({type l[X]=Writer[O, X]})#l, R, U]): Eff[U, (A, B)] = {
     val recurse: StateRecurse[({type l[X]=Writer[O, X]})#l, A, (A, B)] = new StateRecurse[({type l[X]=Writer[O, X]})#l, A, (A, B)] {
->>>>>>> 734e460b
       type S = fold.S
       val init = fold.init
       def apply[X](x: Writer[O, X], s: S) = (x.run._2, fold.fold(x.run._1, s))
       def finalize(a: A, s: S) = (a, fold.finalize(s))
     }
 
-<<<<<<< HEAD
-    interpretState1[R, U, Writer[O, ?], A, (A, B)]((a: A) => (a, fold.finalize(fold.init)))(recurse)(w)
-=======
-    interpretState1[R, ({type l[X]=Writer[O, X]})#l, A, (A, B)]((a: A) => (a, fold.finalize(fold.init)))(recurse)(w)
->>>>>>> 734e460b
+    interpretState1[R, U, ({type l[X]=Writer[O, X]})#l, A, (A, B)]((a: A) => (a, fold.finalize(fold.init)))(recurse)(w)
   }
 
   /**
