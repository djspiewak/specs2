package org.specs2.control.eff

import scalaz.syntax.monad._
import scalaz._
import Interpret._
import Eff._
import Effects.|:

/**
 * Effect for passing state along computations
 *
 * Several state effects can be used in the same stack if they are tagged
 *
 * Internally backed up by scalaz.State
 *
 */
trait StateEffect extends
  StateCreation with
  StateInterpretation with
  StateImplicits

object StateEffect extends StateEffect

trait StateCreation {

  /** store a new state value */
<<<<<<< HEAD
  def put[R, S](s: S)(implicit member: Member[State[S, ?], R]): Eff[R, Unit] =
    send[State[S, ?], R, Unit](State.put(s))

  /** get the current state value */
  def get[R, S](implicit member: Member[State[S, ?], R]): Eff[R, S] =
    send[State[S, ?], R, S](State.get)

  /** get the current state value and map it with a function f */
  def gets[R, S, T](f: S => T)(implicit member: Member[State[S, ?], R]): Eff[R, T] =
    send[State[S, ?], R, T](State.gets(f))
=======
  def put[R, S](s: S)(implicit member: Member[({type l[X]=State[S, X]})#l, R]): Eff[R, Unit] =
    send[({type l[X]=State[S, X]})#l, R, Unit](Scalaz.put(s))

  /** get the current state value */
  def get[R, S](implicit member: Member[({type l[X]=State[S, X]})#l, R]): Eff[R, S] =
    send[({type l[X]=State[S, X]})#l, R, S](Scalaz.get)

  /** get the current state value and map it with a function f */
  def gets[R, S, T](f: S => T)(implicit member: Member[({type l[X]=State[S, X]})#l, R]): Eff[R, T] =
    send[({type l[X]=State[S, X]})#l, R, T](Scalaz.gets(f))
>>>>>>> 734e460b

  /** modify the current state value */
  def modify[R, S](f: S => S)(implicit member: Member[({type l[X]=State[S, X]})#l, R]): Eff[R, Unit] =
    get >>= ((s: S) => put(f(s)))

  /** store a new state value */
  def putTagged[R, T, S](s: S)(implicit member: Member[({type l[X] = State[S, X] @@ T})#l, R]): Eff[R, Unit] =
    send[({type l[X] = State[S, X] @@ T})#l, R, Unit](Tag(State.put(s)))

  /** get the current state value */
  def getTagged[R, T, S](implicit member: Member[({type l[X] = State[S, X] @@ T})#l, R]): Eff[R, S] =
    send[({type l[X] = State[S, X] @@ T})#l, R, S](Tag(State.get))

  /** get the current state value and map it with a function f */
  def getsTagged[R, U, S, T](f: S => T)(implicit member: Member[({type l[X] = State[S, X] @@ U})#l, R]): Eff[R, T] =
    send[({type l[X] = State[S, X] @@ U})#l, R, T](Tag(State.gets(f)))

  /** modify the current state value */
  def modifyTagged[R, T, S](f: S => S)(implicit member: Member[({type l[X] = State[S, X] @@ T})#l, R]): Eff[R, Unit] =
    getTagged >>= ((s: S) => putTagged(f(s)))

}

object StateCreation extends StateCreation

trait StateInterpretation {
  /** run a state effect, with a Monoidal state */
<<<<<<< HEAD
  def evalStateZero[R <: Effects, U <: Effects, S : Monoid, A](w: Eff[R, A])(implicit m: Member.Aux[State[S, ?], R, U]): Eff[U, A] =
    evalState(Monoid[S].zero)(w)

  /** run a state effect, with an initial value, return only the value */
  def evalState[R <: Effects, U <: Effects, S, A](initial: S)(w: Eff[R, A])(implicit m: Member.Aux[State[S, ?], R, U]): Eff[U, A] =
    runState(initial)(w).map(_._1)

  /** run a state effect, with a monoidal state, return only the state */
  def execStateZero[R <: Effects, U <: Effects, S : Monoid, A](w: Eff[R, A])(implicit m: Member.Aux[State[S, ?], R, U]): Eff[U, S] =
    execState(Monoid[S].zero)(w)

  /** run a state effect, with an initial value, return only the state */
  def execState[R <: Effects, U <: Effects, S, A](initial: S)(w: Eff[R, A])(implicit m: Member.Aux[State[S, ?], R, U]): Eff[U, S] =
    runState(initial)(w).map(_._2)

  /** run a state effect, with an initial value */
  def runStateZero[R <: Effects, U <: Effects, S : Monoid, A](w: Eff[R, A])(implicit m: Member.Aux[State[S, ?], R, U]): Eff[U, (A, S)] =
    runState(Monoid[S].zero)(w)

  /** run a state effect, with an initial value */
  def runState[R <: Effects, U <: Effects, S1, A](initial: S1)(w: Eff[R, A])(implicit m: Member.Aux[State[S1, ?], R, U]): Eff[U, (A, S1)] = {
    val recurse: StateRecurse[State[S1, ?], A, (A, S1)] = new StateRecurse[State[S1, ?], A, (A, S1)] {
=======
  def evalZero[R <: Effects, S: Monoid, A](w: Eff[({type l[X]=State[S, X]})#l |: R, A]): Eff[R, A] =
    eval(Monoid[S].zero)(w)

  /** run a state effect, with an initial value, return only the value */
  def eval[R <: Effects, S, A](initial: S)(w: Eff[({type l[X]=State[S, X]})#l |: R, A]): Eff[R, A] =
    runState(initial)(w).map(_._1)

  /** run a state effect, with a monoidal state, return only the state */
  def execZero[R <: Effects, S : Monoid, A](w: Eff[({type l[X]=State[S, X]})#l |: R, A]): Eff[R, S] =
    exec(Monoid[S].zero)(w)

  /** run a state effect, with an initial value, return only the state */
  def exec[R <: Effects, S, A](initial: S)(w: Eff[({type l[X]=State[S, X]})#l |: R, A]): Eff[R, S] =
    runState(initial)(w).map(_._2)

  /** run a state effect, with an initial value */
  def runStateZero[R <: Effects, S : Monoid, A](w: Eff[({type l[X]=State[S, X]})#l |: R, A]): Eff[R, (A, S)] =
    runState(Monoid[S].zero)(w)

  /** run a state effect, with an initial value */
  def runState[R <: Effects, S1, A](initial: S1)(w: Eff[({type l[X]=State[S1, X]})#l |: R, A]): Eff[R, (A, S1)] = {
    val recurse: StateRecurse[({type l[X]=State[S1, X]})#l, A, (A, S1)] = new StateRecurse[({type l[X]=State[S1, X]})#l, A, (A, S1)] {
>>>>>>> 734e460b
      type S = S1
      val init = initial

      def apply[X](x: State[S, X], s: S) =
        x.run(s).swap

      def finalize(a: A, s: S) = (a, s)

    }

<<<<<<< HEAD
    interpretState1[R, U, State[S1, ?], A, (A, S1)]((a: A) => (a, initial))(recurse)(w)
=======
    interpretState1[R, ({type l[X]=State[S1, X]})#l, A, (A, S1)]((a: A) => (a, initial))(recurse)(w)
>>>>>>> 734e460b
  }

  /** run a state effect, with a Monoidal state */
  def evalStateZeroTagged[R <: Effects, U <: Effects, T, S : Monoid, A](w: Eff[R, A])(implicit m: Member.Aux[({type l[X] = State[S, X] @@ T})#l, R, U]): Eff[U, A] =
    evalStateTagged(Monoid[S].zero)(w)

  /** run a state effect, with an initial value, return only the value */
  def evalStateTagged[R <: Effects, U <: Effects, T, S, A](initial: S)(w: Eff[R, A])(implicit m: Member.Aux[({type l[X] = State[S, X] @@ T})#l, R, U]): Eff[U, A] =
    runStateTagged(initial)(w).map(_._1)

  /** run a state effect, with a monoidal state, return only the state */
  def execStateZeroTagged[R <: Effects, U <: Effects, T, S : Monoid, A](w: Eff[R, A])(implicit m: Member.Aux[({type l[X] = State[S, X] @@ T})#l, R, U]): Eff[U, S] =
    execStateTagged(Monoid[S].zero)(w)

  /** run a state effect, with an initial value, return only the state */
  def execStateTagged[R <: Effects, U <: Effects, T, S, A](initial: S)(w: Eff[R, A])(implicit m: Member.Aux[({type l[X] = State[S, X] @@ T})#l, R, U]): Eff[U, S] =
    runStateTagged(initial)(w).map(_._2)

  /** run a state effect, with an initial value */
  def runStateZeroTagged[R <: Effects, U <: Effects, T, S : Monoid, A](w: Eff[R, A])(implicit m: Member.Aux[({type l[X] = State[S, X] @@ T})#l, R, U]): Eff[U, (A, S)] =
    runStateTagged(Monoid[S].zero)(w)

  /** run a tagged state effect, with an initial value */
  def runStateTagged[R <: Effects, U <: Effects, T, S1, A](initial: S1)(w: Eff[R, A])(implicit m: Member.Aux[({type l[X] = State[S1, X] @@ T})#l, R, U]): Eff[U, (A, S1)] = {
    type SS[X] = State[S1, X] @@ T

    val recurse: StateRecurse[SS, A, (A, S1)] = new StateRecurse[SS, A, (A, S1)] {
      type S = S1
      val init = initial

      def apply[X](x: State[S, X] @@ T, s: S) =
        Tag.unwrap(x).run(s).swap

      def finalize(a: A, s: S) = (a, s)

    }

    interpretState1[R, U, SS, A, (A, S1)]((a: A) => (a, initial))(recurse)(w)
  }

  /**
   * Lift a computation over a "small" state (for a subsystem) into
   * a computation over a "bigger" state (for the full application state)
   */
  def lensState[TS, SS, U, T, S, A](state: Eff[TS, A], getter: S => T, setter: (S, T) => S)
                                   (implicit ts: Member.Aux[State[T, ?], TS, U], ss: Member.Aux[State[S, ?], SS, U]): Eff[SS, A] =
    Interpret.transform[TS, SS, U, State[T, ?], State[S, ?], A](state, new ~>[State[T, ?], State[S, ?]] {
      def apply[X](tstate: State[T, X]): State[S, X] =
        State { s: S =>
          val (t, x) = tstate.run(getter(s))
          (setter(s, t), x)
        }
    })

}

object StateInterpretation extends StateInterpretation

trait StateImplicits extends StateImplicits1 {
  implicit def TaggedStateMemberZero[Tg, A]: Member.Aux[({type l[X] = State[A, X] @@ Tg})#l, ({type l[X] = State[A, X] @@ Tg})#l |: NoEffect, NoEffect] = {
    type T[X] = State[A, X] @@ Tg
    Member.zero[T]
  }

  implicit def TaggedStateMemberFirst[R <: Effects, Tg, A]: Member.Aux[({type l[X] = State[A, X] @@ Tg})#l, ({type l[X] = State[A, X] @@ Tg})#l |: R, R] = {
    type T[X] = State[A, X] @@ Tg
    Member.first[T, R]
  }

}
trait StateImplicits1 {
  implicit def TaggedStateMemberSuccessor[O[_], R <: Effects, U <: Effects, Tg, A](implicit m: Member.Aux[({type l[X] = State[A, X] @@ Tg})#l, R, U]): Member.Aux[({type l[X] = State[A, X] @@ Tg})#l, O |: R, O |: U] = {
    type T[X] = State[A, X] @@ Tg
    Member.successor[T, O, R, U]
  }

}

object StateImplicits extends StateImplicits
<|MERGE_RESOLUTION|>--- conflicted
+++ resolved
@@ -24,29 +24,16 @@
 trait StateCreation {
 
   /** store a new state value */
-<<<<<<< HEAD
-  def put[R, S](s: S)(implicit member: Member[State[S, ?], R]): Eff[R, Unit] =
-    send[State[S, ?], R, Unit](State.put(s))
-
-  /** get the current state value */
-  def get[R, S](implicit member: Member[State[S, ?], R]): Eff[R, S] =
-    send[State[S, ?], R, S](State.get)
-
-  /** get the current state value and map it with a function f */
-  def gets[R, S, T](f: S => T)(implicit member: Member[State[S, ?], R]): Eff[R, T] =
-    send[State[S, ?], R, T](State.gets(f))
-=======
   def put[R, S](s: S)(implicit member: Member[({type l[X]=State[S, X]})#l, R]): Eff[R, Unit] =
-    send[({type l[X]=State[S, X]})#l, R, Unit](Scalaz.put(s))
+    send[({type l[X]=State[S, X]})#l, R, Unit](State.put(s))
 
   /** get the current state value */
   def get[R, S](implicit member: Member[({type l[X]=State[S, X]})#l, R]): Eff[R, S] =
-    send[({type l[X]=State[S, X]})#l, R, S](Scalaz.get)
+    send[({type l[X]=State[S, X]})#l, R, S](State.get)
 
   /** get the current state value and map it with a function f */
   def gets[R, S, T](f: S => T)(implicit member: Member[({type l[X]=State[S, X]})#l, R]): Eff[R, T] =
-    send[({type l[X]=State[S, X]})#l, R, T](Scalaz.gets(f))
->>>>>>> 734e460b
+    send[({type l[X]=State[S, X]})#l, R, T](State.gets(f))
 
   /** modify the current state value */
   def modify[R, S](f: S => S)(implicit member: Member[({type l[X]=State[S, X]})#l, R]): Eff[R, Unit] =
@@ -74,53 +61,29 @@
 
 trait StateInterpretation {
   /** run a state effect, with a Monoidal state */
-<<<<<<< HEAD
-  def evalStateZero[R <: Effects, U <: Effects, S : Monoid, A](w: Eff[R, A])(implicit m: Member.Aux[State[S, ?], R, U]): Eff[U, A] =
+  def evalStateZero[R <: Effects, U <: Effects, S : Monoid, A](w: Eff[R, A])(implicit m: Member.Aux[({type l[X]=State[S, X]})#l, R, U]): Eff[U, A] =
     evalState(Monoid[S].zero)(w)
 
   /** run a state effect, with an initial value, return only the value */
-  def evalState[R <: Effects, U <: Effects, S, A](initial: S)(w: Eff[R, A])(implicit m: Member.Aux[State[S, ?], R, U]): Eff[U, A] =
+  def evalState[R <: Effects, U <: Effects, S, A](initial: S)(w: Eff[R, A])(implicit m: Member.Aux[({type l[X]=State[S, X]})#l, R, U]): Eff[U, A] =
     runState(initial)(w).map(_._1)
 
   /** run a state effect, with a monoidal state, return only the state */
-  def execStateZero[R <: Effects, U <: Effects, S : Monoid, A](w: Eff[R, A])(implicit m: Member.Aux[State[S, ?], R, U]): Eff[U, S] =
+  def execStateZero[R <: Effects, U <: Effects, S : Monoid, A](w: Eff[R, A])(implicit m: Member.Aux[({type l[X]=State[S, X]})#l, R, U]): Eff[U, S] =
     execState(Monoid[S].zero)(w)
 
   /** run a state effect, with an initial value, return only the state */
-  def execState[R <: Effects, U <: Effects, S, A](initial: S)(w: Eff[R, A])(implicit m: Member.Aux[State[S, ?], R, U]): Eff[U, S] =
+  def execState[R <: Effects, U <: Effects, S, A](initial: S)(w: Eff[R, A])(implicit m: Member.Aux[({type l[X]=State[S, X]})#l, R, U]): Eff[U, S] =
     runState(initial)(w).map(_._2)
 
   /** run a state effect, with an initial value */
-  def runStateZero[R <: Effects, U <: Effects, S : Monoid, A](w: Eff[R, A])(implicit m: Member.Aux[State[S, ?], R, U]): Eff[U, (A, S)] =
+  def runStateZero[R <: Effects, U <: Effects, S : Monoid, A](w: Eff[R, A])(implicit m: Member.Aux[({type l[X]=State[S, X]})#l, R, U]): Eff[U, (A, S)] =
     runState(Monoid[S].zero)(w)
 
   /** run a state effect, with an initial value */
-  def runState[R <: Effects, U <: Effects, S1, A](initial: S1)(w: Eff[R, A])(implicit m: Member.Aux[State[S1, ?], R, U]): Eff[U, (A, S1)] = {
-    val recurse: StateRecurse[State[S1, ?], A, (A, S1)] = new StateRecurse[State[S1, ?], A, (A, S1)] {
-=======
-  def evalZero[R <: Effects, S: Monoid, A](w: Eff[({type l[X]=State[S, X]})#l |: R, A]): Eff[R, A] =
-    eval(Monoid[S].zero)(w)
+  def runState[R <: Effects, U <: Effects, S1, A](initial: S1)(w: Eff[R, A])(implicit m: Member.Aux[({type l[X]=State[S1, X]})#l, R, U]): Eff[U, (A, S1)] = {
+    val recurse: StateRecurse[({type l[X]=State[S1, X]})#l, A, (A, S1)] = new StateRecurse[({type l[X]=State[S1, X]})#l, A, (A, S1)] {
 
-  /** run a state effect, with an initial value, return only the value */
-  def eval[R <: Effects, S, A](initial: S)(w: Eff[({type l[X]=State[S, X]})#l |: R, A]): Eff[R, A] =
-    runState(initial)(w).map(_._1)
-
-  /** run a state effect, with a monoidal state, return only the state */
-  def execZero[R <: Effects, S : Monoid, A](w: Eff[({type l[X]=State[S, X]})#l |: R, A]): Eff[R, S] =
-    exec(Monoid[S].zero)(w)
-
-  /** run a state effect, with an initial value, return only the state */
-  def exec[R <: Effects, S, A](initial: S)(w: Eff[({type l[X]=State[S, X]})#l |: R, A]): Eff[R, S] =
-    runState(initial)(w).map(_._2)
-
-  /** run a state effect, with an initial value */
-  def runStateZero[R <: Effects, S : Monoid, A](w: Eff[({type l[X]=State[S, X]})#l |: R, A]): Eff[R, (A, S)] =
-    runState(Monoid[S].zero)(w)
-
-  /** run a state effect, with an initial value */
-  def runState[R <: Effects, S1, A](initial: S1)(w: Eff[({type l[X]=State[S1, X]})#l |: R, A]): Eff[R, (A, S1)] = {
-    val recurse: StateRecurse[({type l[X]=State[S1, X]})#l, A, (A, S1)] = new StateRecurse[({type l[X]=State[S1, X]})#l, A, (A, S1)] {
->>>>>>> 734e460b
       type S = S1
       val init = initial
 
@@ -130,12 +93,7 @@
       def finalize(a: A, s: S) = (a, s)
 
     }
-
-<<<<<<< HEAD
-    interpretState1[R, U, State[S1, ?], A, (A, S1)]((a: A) => (a, initial))(recurse)(w)
-=======
-    interpretState1[R, ({type l[X]=State[S1, X]})#l, A, (A, S1)]((a: A) => (a, initial))(recurse)(w)
->>>>>>> 734e460b
+    interpretState1[R, U, ({type l[X]=State[S1, X]})#l, A, (A, S1)]((a: A) => (a, initial))(recurse)(w)
   }
 
   /** run a state effect, with a Monoidal state */
@@ -181,8 +139,8 @@
    * a computation over a "bigger" state (for the full application state)
    */
   def lensState[TS, SS, U, T, S, A](state: Eff[TS, A], getter: S => T, setter: (S, T) => S)
-                                   (implicit ts: Member.Aux[State[T, ?], TS, U], ss: Member.Aux[State[S, ?], SS, U]): Eff[SS, A] =
-    Interpret.transform[TS, SS, U, State[T, ?], State[S, ?], A](state, new ~>[State[T, ?], State[S, ?]] {
+                                   (implicit ts: Member.Aux[({type l[X]=State[T, X]})#l, TS, U], ss: Member.Aux[({type l[X]=State[S, X]})#l, SS, U]): Eff[SS, A] =
+    Interpret.transform[TS, SS, U, ({type l[X]=State[T, X]})#l, ({type l[X]=State[S, X]})#l, A](state, new ~>[({type l[X]=State[T, X]})#l, ({type l[X]=State[S, X]})#l] {
       def apply[X](tstate: State[T, X]): State[S, X] =
         State { s: S =>
           val (t, x) = tstate.run(getter(s))
