--- conflicted
+++ resolved
@@ -27,14 +27,8 @@
   "org.specs2" % "scalaz-core_2.10.0-RC3" % "7.0.0-M2",
   "org.specs2" % "scalaz-concurrent_2.10.0-RC3" % "7.0.0-M2",
   "org.scala-lang" % "scala-compiler" % scala_version % "optional",
-<<<<<<< HEAD
   "org.scalacheck" % "scalacheck_2.10.0-RC2" % "1.10.0" % "optional",
-=======
-  if (scala_version contains "-1") "org.scalacheck" % "scalacheck_2.9.1" % "1.9" % "optional"
-  else                             "org.scalacheck" %% "scalacheck" % "1.9" % "optional",
-  if (scala_version contains "-1") "org.scalaz" % "scalaz-core_2.9.1" % "6.0.4" % "optional"
-  else                            "org.scalaz" %% "scalaz-core" % "6.0.4" % "optional",
->>>>>>> 12adbe6e
+  "org.scalaz" % "scalaz-core_2.10.0-RC3" % "7.0.0-M5" % "optional",
   "org.scala-tools.testing" % "test-interface" % "0.5" % "optional",
   "org.hamcrest" % "hamcrest-all" % "1.1" % "optional",
   "org.mockito" % "mockito-all" % "1.9.0" % "optional",
