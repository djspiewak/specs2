--- conflicted
+++ resolved
@@ -6,11 +6,7 @@
 /** Project */
 name := "specs2"
 
-<<<<<<< HEAD
 version := "1.13-SNAPSHOT"
-=======
-version := "1.12.4-SNAPSHOT"
->>>>>>> 0e3d44b6
 
 organization := "org.specs2"
 
