package org.specs2
package mutable

import execute._
import main._
import text.RegexExtractor
import RegexExtractor._
import specification.{FormattingFragments => FF, _}
import StandardResults._
import control.ImplicitParameters
import control.Functions._

/**
 * Adding new implicits to support specs-like naming: "the system" should "do this" in { ... }
 *
 * This trait belongs to the mutable package because it works by mutating a local variable each time a new Fragment
 * is created.
 *
 */
trait FragmentsBuilder extends specification.FragmentsBuilder
  with ExamplesFactory
  with SideEffectingCreationPaths
  with ImplicitParameters {

  /** local mutable contents of the specification */
<<<<<<< HEAD
  protected[mutable] var specFragments: Fragments = Fragments.createList()
  protected[specs2] def fragments: Fragments = { replay(); specFragments }
=======
  protected[mutable] var specFragments: Fragments = Fragments.createList(FF.br, FF.br)
  protected[specs2] def fragments: Fragments = { replay; specFragments }
>>>>>>> 0eb9ccbb

  /** @return a Fragments object from a single piece of text */
  override implicit def textFragment(s: String): FragmentsFragment = {
    val t = textStart(s).add(FF.br)
    addFragments(t)
    t
  }

  implicit def text(s: String): MutableSpecText = new MutableSpecText(s)
  class MutableSpecText(s: String) {
    def txt = textFragment(s)
  }

  override implicit def title(s: String): MutableSpecTitle = new MutableSpecTitle(s)
  class MutableSpecTitle(s: String) extends SpecTitle(s) {
    override def title = addFragments(super.title)
  }

  implicit def described(s: String): Described = new Described(s)
  class Described(s: String) {
    def should(fs: =>Fragment) = addFragments(s, fs, "should")
    def can(fs: =>Fragment)    = addFragments(s, fs, "can")

    def should(fs: =>Fragments)(implicit p: ImplicitParam) = addFragments(s, fs, "should")
    def can(fs: =>Fragments)(implicit p: ImplicitParam)    = addFragments(s, fs, "can")
  }
  /**
   * add a new example using 'in' or '>>' or '!'
   */
  implicit def inExample(s: String): InExample = new InExample(s)
  /** transient class to hold an example description before creating a full Example */
  class InExample(s: String) {
    def in[T : AsResult](r: =>T): Example = {
      val example = exampleFactory.newExample(s, r)
      example
    }
    def >>[T : AsResult](r: =>T): Example = in(r)

    def in[T : AsResult](f: String => T): Example = exampleFactory.newExample(s, f(s))
    def >>[T : AsResult](f: String => T): Example = in(f)

    def in(block: =>NameSpace)(implicit p1: ImplicitParam1,
                                        p2: ImplicitParam2): Fragments  = addSideEffectingBlock(block)
    def >>(block: =>NameSpace)(implicit p1: ImplicitParam1,
                                        p2: ImplicitParam2): Fragments = in(block)(p1, p2)

    def in[T <: Fragment](block: =>T)(implicit p: ImplicitParam): Fragments = addSideEffectingBlock(block)
    def >>[T <: Fragment](block: =>T)(implicit p: ImplicitParam): Fragments = in(block)(p)

    def in(fs: =>Fragments): Fragments = addSideEffectingBlock(fs)
    def >>(fs: =>Fragments): Fragments = addSideEffectingBlock(fs)

    private def addSideEffectingBlock[T](block: =>T) = {
      addFragments(s)
      addFragments(FF.br)
      executeBlock(block)
      addFragments(FF.br)
      addFragments(FF.bt)
    }
  }

  /** add a block of examples */
  def examplesBlock(u: =>Unit) = {
    executeBlock(u)
    addFragments(FF.t(0))
  }
  /**
   * adding a conflicting implicit to warn the user when a `>>` was forgotten
   */
  implicit def `***If you see this message this means that you've forgotten an operator after the description string: you should write "example" >> result ***`(s: String): WarningForgottenOperator = new WarningForgottenOperator(s)
  class WarningForgottenOperator(s: String) {
    def apply[T : AsResult](r: =>T): Example = sys.error("there should be a compilation error!")
  }


    /**
   *  add a new action to the Fragments
   */
  def action(a: =>Any) = {
    val newAction = Action(a)
    addFragments(newAction)
    newAction
  }
  /**
   * add a new step to the Fragments
   */
  def step(a: =>Any, global: Boolean = false) = {
    val newStep = Step(a).copy(isolable = !global)
    addFragments(newStep)
    newStep
  }
  /**
   * add a new stopOnFail step to the Fragments
   */
  def step(stopOnFail: Boolean) = {
    val newStep = Step(stopOnFail = stopOnFail)
    addFragments(newStep)
    newStep
  }
  /**
   * add a new link to the Fragments
   */
  override def link(fss: Seq[Fragments]): Fragments               = addFragments(super.link(fss))
  override def link(htmlLink: HtmlLink, fs: Fragments): Fragments = addFragments(super.link(htmlLink, fs))
  override def see(fss: Seq[Fragments]): Fragments                = addFragments(super.see(fss))
  override def see(htmlLink: HtmlLink, fs: Fragments): Fragments  = addFragments(super.see(htmlLink, fs))

  protected def addFragments[T](s: String, fs: =>T, word: String): Fragments = {
    addFragments(s + " " + word)
    addFragments(FF.br)
    executeBlock(fs)
    addFragments(FF.p)
  }

  protected def addFragments(fs: Fragments): Fragments = {
    val element = fs.middle.lastOption.getOrElse((Text("root")))
    addBlockElement(element)
    element match {
      case e: Example => updateSpecFragments(fragments => new FragmentsFragment(fragments) ^ e.creationPathIs(creationPath))
      case a: Action  => updateSpecFragments(fragments => new FragmentsFragment(fragments) ^ a.creationPathIs(creationPath))
      case other      => updateSpecFragments(fragments => new FragmentsFragment(fragments) ^ fs)
    }
    fs
  }
  protected def addFragments(fs: Seq[Fragment]): Fragments = {
    addFragments(Fragments.createList(fs:_*))
  }
  protected def addArguments(a: Arguments): Arguments = {
    updateSpecFragments(fragments => new FragmentsFragment(fragments) ^ a)
    a
  }

  protected def updateSpecFragments(f: Fragments => Fragments) = {
    effect(specFragments = f(specFragments))
  }

  protected def addExample(ex: =>Example): Example = {
    val example = ex
    addFragments(Fragments.createList(example))
    addFragments(FF.br)
    example
  }

}

/**
 * allow to write "this example has several expectations" in { Seq(1, 2, 3).foreach(i => i must be_>(0)) }
 */
trait ExpectationsBlock { this: FragmentsBuilder =>
  /**
   * add a new example using 'in' but ending with a Unit block
   */
  implicit class expectationsUnit(s: String) {
    def in(block: =>Unit): Example = exampleFactory.newExample(s, {block; success})
    def >>(block: =>Unit): Example = in(block)
  }
}
/**
 * allow to write "this block has several examples" in { Seq(1, 2, 3).foreach(i => "example"+i >> ok) }
 */
trait ExamplesBlock { this: FragmentsBuilder =>
  /**
   * add a new example using 'in' but ending with a Unit block
   */
  implicit class examplesUnit(s: String) {
    def in(block: =>Unit) : Unit = { lazy val b = block; >>(new NameSpace { b }); b }
    def >>(block: =>Unit) : Unit = in(block)
  }
}
/**
 * This trait can be used to deactivate implicits for building fragments
 */
trait NoFragmentsBuilder extends FragmentsBuilder {
  override def described(s: String): Described = super.described(s)
  override def inExample(s: String): InExample = super.inExample(s)
  override def title(s: String)                = super.title(s)
  override def text(s: String)                 = super.text(s)
}

import scalaz.{TreeLoc, Scalaz, Tree}
import Scalaz._
import Tree._
import data.Trees._
trait SideEffectingCreationPaths extends SpecificationNavigation {

  /**
  * This tree loc contains the "path" of Examples and Actions when they are created in a block creating another fragment
  * For example:
  *
  * "this" should {
  *   "create an example" >> ok
  * }
  *
  * The execution of the block above creates a Text fragment followed by an example. The blocksTree tree tracks the order of creation
  * so that we can attach a "block creation path" to the Example showing which fragment creation precedes him. This knowledge is used to
  * run a specification in the "isolation" mode were the changes in local variables belonging to blocks are not seen by
  * other examples
  */
  private[mutable] var blocksTree: TreeLoc[(Int, Any)] = leaf((0, Text("root"): Any)).loc

  /** when a target path is specified we might limit the creation of fragments to only the fragments on the desired path */
  private[mutable] var targetPath: Option[CreationPath] = None

  /** list of actions to create fragments */
  private[mutable] var effects: scala.collection.mutable.ListBuffer[() => Unit] = new scala.collection.mutable.ListBuffer()

  /**
   * play all the effects. After each executed effect, new effects might have been created.
   * Push them first at the beginning of the effects list so that they can be played first
   */
  private[mutable] def replay() = {
    def targetReached = targetPath.map(_ == creationPath).getOrElse(false)

    while (!effects.isEmpty) {
      val effect = effects.remove(0)
      val rest = effects.take(effects.size)
      effects = new scala.collection.mutable.ListBuffer()
      effect.apply()
      effects.append(rest:_*)
      if (targetReached)
        effects = effects.take(1)
    }
  }

  /** @return the Tree of creation paths */
  private[mutable] def blocksCreationTree = blocksTree.toTree.map(_._1)

  /** @return the current path to root */
  private[mutable] def creationPath = MutableCreationPath(blocksTree.lastChild.getOrElse(blocksTree).map(_._1).path.reverse.toIndexedSeq)

  private def nextNodeNumber = blocksTree.lastChild.map(_.getLabel._1 + 1).getOrElse(0)

  private[mutable] def startBlock() {
    effect(blocksTree = blocksTree.lastChild.getOrElse(blocksTree))
  }

  private[mutable] def endBlock() {
    effect(blocksTree = blocksTree.getParent)
  }

  private[mutable] def executeBlock[T](block: =>T) = {
    startBlock()
    effect {
      targetPath match {
        case Some(path) => if (path.startsWith(creationPath)) block
        case None       => block
      }
    }
    endBlock()
  }

  private[mutable] def effect(a: =>Unit) {
    effects.append(() => a)
  }

  private[mutable] def addBlockElement(e: Any) {
    effect(blocksTree = blocksTree.addChild((nextNodeNumber, e)))
  }

  /**
  * @return the list of fragments which have been created before a given one
  */
  private[specs2]
  override def fragmentsTo(f: Fragment): Seq[Fragment] = {
    // set the target path
    targetPath = f match {
      case e: Example => e.creationPath
      case a: Action  => a.creationPath
      case other      => None
    }
    // return the fragments created till all path nodes have been created
    content.fragments
  }
}<|MERGE_RESOLUTION|>--- conflicted
+++ resolved
@@ -23,13 +23,8 @@
   with ImplicitParameters {
 
   /** local mutable contents of the specification */
-<<<<<<< HEAD
-  protected[mutable] var specFragments: Fragments = Fragments.createList()
-  protected[specs2] def fragments: Fragments = { replay(); specFragments }
-=======
   protected[mutable] var specFragments: Fragments = Fragments.createList(FF.br, FF.br)
   protected[specs2] def fragments: Fragments = { replay; specFragments }
->>>>>>> 0eb9ccbb
 
   /** @return a Fragments object from a single piece of text */
   override implicit def textFragment(s: String): FragmentsFragment = {
