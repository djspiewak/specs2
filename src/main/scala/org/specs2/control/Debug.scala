package org.specs2
package control

<<<<<<< HEAD
=======
import io.ConsoleOutput
>>>>>>> 47f193c6

/** 
 * This trait provides simple a way to print out any object to the console:
 * 
 *  "this string".pp must_== "this string"
 *  
 *  will print 'this string' and pass it to the rest of the expectation
 *
 */
trait Debug extends ImplicitParameters {
  
  implicit def debug[T](t: =>T): Debuggable[T] = new Debuggable(t)
  class Debuggable[T](t: =>T) extends ConsoleOutput {
    lazy val value = t
    /** print the object to the console and return it */
    def pp: T = { println(value); value }
    /** print the object to the console and return it, if the condition is satisfied */
    def pp(condition: Boolean): T = pp((t: T) => condition)
    /** print the object to the console and return it, if the condition is satisfied */
    def pp(condition: T => Boolean): T = if (condition(value)) pp else value
    /** print the object to the console with a specific function and return it */
    def pp(show: T => String)(implicit p: ImplicitParam): T = { println(show(value)); value }
    /** print the object to the console with a small message before */
    def pp(pre: String): T = { println(pre+" "+value); value }
  }

}

/**
 * Use this trait to disable the `pp` method on objects
 */
trait NoDebug extends Debug {
  override def debug[T](t: =>T) = super.debug(t)
}

object Debug extends Debug<|MERGE_RESOLUTION|>--- conflicted
+++ resolved
@@ -1,10 +1,7 @@
 package org.specs2
 package control
 
-<<<<<<< HEAD
-=======
 import io.ConsoleOutput
->>>>>>> 47f193c6
 
 /** 
  * This trait provides simple a way to print out any object to the console:
