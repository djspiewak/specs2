package org.specs2
package specification

import execute._
import main.Arguments
import specification.StandardFragments.{Backtab, Tab, Br, End}
<<<<<<< HEAD
import internal.scalaz.Scalaz
import Scalaz._
import control.ImplicitParameters
=======
import internal.scalaz.Scalaz._
import control.{Functions, ImplicitParameters}
>>>>>>> 8e6f839a
import data.TuplesToSeq
import matcher.MatchResult

/**
 * This trait provides building blocks to create steps and examples from regular expression.
 *
 * It is used to implement a Given-When-Then way of describing systems.
 *
 * Fragments are created by adding a `Given` step to a `Text`:
 *
 *  <code>"name: ${user}" ^ givenName</code>
 *
 * This creates a PreStep object containing the current context (representing all the extracted values) and a list of
 * Fragments containing:
 *
 *  - the Text fragment: <code>Text("name: ${user}")</code>
 *  - a Step containing the extraction code to get the value delimited by <code>${}</code>
 *
 * Then, this PreStep object can be followed by another piece of Text to create a PreStepText object. This object merely
 * stores the additional Text fragment so that values can be extracted from it when a `When` step is added:
 * <code>
 *  // this creates a PreStepText object
 *  "name: ${user}" ^ givenName ^
 *  "age: ${38}"
 *
 *  // this creates a PreStep object
 *  "name: ${user}" ^ givenName ^
 *  "age: ${38}"    ^ thenAge ^
 * </code>
 *
 * Eventually, when a `Then` step is added, a sequence of PostStep/PostStepText objects is created. Those objects use
 * the current context and the results returned by the `Then` objects to create Examples.
 *
 * The last PostStep object contains the list of all fragments created by the Given/When/Then sequence:
 *
 *  - Text fragments
 *  - Steps
 *  - Examples
 *
 */
trait RegexSteps extends RegexStepsFactory with TuplesToSeq {
  /** at any point in time a regex sequence can be transformed as a sequence of Fragments */
  implicit def RegexFragmentToFragments(r: RegexFragment): Fragments = r.fs


  /**
   * implicit conversion to transform a Given[Y] to Given[X] when Y <: X
   */
  implicit def downcastGiven[X, Y <: X](gv: Given[Y]) = new Given[X](gv.regex) { def extract(s: String) = gv.extract(s) }

  /**
   * implicit conversion to transform a When[P, Q] to When[R, S] when R <: P and S >: Q
   */
  implicit def updowncastWhen[P, Q, R <: P, S >: Q](wh: When[P, Q]) =
    new When[R, S](wh.regex) { def extract(t: R, s: String): S = wh.extract(t, s) }

  /**
   * implicit conversion to transform a Then[Y] to Then[X] when Y <: X
   */
  implicit def upcastThen[X, Y <: X](th: Then[X]) = new Then[Y] { def extract(t: Y, s: String) = th.extract(t, s) }

}

trait RegexStepsFactory extends ImplicitParameters {
  /** factory method to create a Given or a Then element from a regex */
  def readAs(regex: String) = new ReadAs(regex)
  /** factory method to create a Given or a Then element from a regex, using a regex denoting groups to extract */
  def groupAs(groupRegex: String) = new ReadAs(groups = "("+groupRegex+")")

  /** This class creates Given or Then extractors from a regular expression and a function */
  class ReadAs(regex: String = "", groups: String = "") {
    def apply(f: String => Unit) = and[Unit](f)

    def apply(f: (String, String) => Unit) = and[Unit](f)
    def apply(f: (String, String, String) => Unit) = and[Unit](f)
    def apply(f: (String, String, String, String) => Unit) = and[Unit](f)
    def apply(f: (String, String, String, String, String) => Unit) = and[Unit](f)
    def apply(f: (String, String, String, String, String, String) => Unit) = and[Unit](f)
    def apply(f: (String, String, String, String, String, String, String) => Unit) = and[Unit](f)
    def apply(f: (String, String, String, String, String, String, String, String) => Unit) = and[Unit](f)
    def apply(f: (String, String, String, String, String, String, String, String, String) => Unit) = and[Unit](f)
    def apply(f: (String, String, String, String, String, String, String, String, String, String) => Unit) = and[Unit](f)
<<<<<<< HEAD
    def apply(f: Seq[String] => Unit)(implicit p: ImplicitParam) = and[Unit](f)(p, implicitParam1)
=======
    def apply(f: Seq[String] => Unit)(implicit p: ImplicitParam) = and[Unit](f)(p,p)
>>>>>>> 8e6f839a

    def and[T](f: String => T) = new Given[T](regex, groups) { def extract(text: String) = { f(extract1(text)) } }
    def and[T](f: (String, String) => T) = new Given[T](regex, groups) { def extract(text: String) = { f.tupled(extract2(text)) } }
    def and[T](f: (String, String, String) => T) = new Given[T](regex, groups) { def extract(text: String) = { f.tupled(extract3(text)) } }
    def and[T](f: (String, String, String, String) => T) = new Given[T](regex, groups) { def extract(text: String) = { f.tupled(extract4(text)) } }
    def and[T](f: (String, String, String, String, String) => T) = new Given[T](regex, groups) { def extract(text: String) = { f.tupled(extract5(text)) } }
    def and[T](f: (String, String, String, String, String, String) => T) = new Given[T](regex, groups) { def extract(text: String) = { f.tupled(extract6(text)) } }
    def and[T](f: (String, String, String, String, String, String, String) => T) = new Given[T](regex, groups) { def extract(text: String) = { f.tupled(extract7(text)) } }
    def and[T](f: (String, String, String, String, String, String, String, String) => T) = new Given[T](regex, groups) { def extract(text: String) = { f.tupled(extract8(text)) } }
    def and[T](f: (String, String, String, String, String, String, String, String, String) => T) = new Given[T](regex, groups) { def extract(text: String) = { f.tupled(extract9(text)) } }
    def and[T](f: (String, String, String, String, String, String, String, String, String, String) => T) = new Given[T](regex, groups) { def extract(text: String) = { f.tupled(extract10(text)) } }
    def and[T](f: Seq[String] => T)(implicit p1: ImplicitParam, p2: ImplicitParam) = new Given[T](regex, groups) { def extract(text: String)  = f(extractAll(text)) }

    private def extractValue[T] = (_:MatchResult[T]).expectable.value
    def and[T](f: String => MatchResult[T])(implicit p: ImplicitParam, p1: ImplicitParam1)                                                                            : Given[T] = and(f andThen extractValue)
    def and[T](f: (String, String) => MatchResult[T])(implicit p: ImplicitParam, p2: ImplicitParam2)                                                                  : Given[T] = and(Function.untupled(f.tupled andThen extractValue))
    def and[T](f: (String, String, String) => MatchResult[T])(implicit p: ImplicitParam, p3: ImplicitParam3)                                                          : Given[T] = and(Function.untupled(f.tupled andThen extractValue))
    def and[T](f: (String, String, String, String) => MatchResult[T])(implicit p: ImplicitParam, p4: ImplicitParam4)                                                  : Given[T] = and(Function.untupled(f.tupled andThen extractValue))
    def and[T](f: (String, String, String, String, String) => MatchResult[T])(implicit p: ImplicitParam, p5: ImplicitParam5)                                          : Given[T] = and(Function.untupled(f.tupled andThen extractValue))
    def and[T](f: (String, String, String, String, String, String) => MatchResult[T])(implicit p: ImplicitParam, p6: ImplicitParam6)                                  : Given[T] = and(Functions.untupled(f.tupled andThen extractValue))
    def and[T](f: (String, String, String, String, String, String, String) => MatchResult[T])(implicit p: ImplicitParam, p7: ImplicitParam7)                          : Given[T] = and(Functions.untupled(f.tupled andThen extractValue))
    def and[T](f: (String, String, String, String, String, String, String, String) => MatchResult[T])(implicit p: ImplicitParam, p8: ImplicitParam8)                  : Given[T] = and(Functions.untupled(f.tupled andThen extractValue))
    def and[T](f: (String, String, String, String, String, String, String, String, String) => MatchResult[T])(implicit p: ImplicitParam, p9: ImplicitParam9)          : Given[T] = and(Functions.untupled(f.tupled andThen extractValue))
    def and[T](f: (String, String, String, String, String, String, String, String, String, String) => MatchResult[T])(implicit p: ImplicitParam, p10: ImplicitParam10): Given[T] = and(Functions.untupled(f.tupled andThen extractValue))
    def and[T](f: Seq[String] => MatchResult[T])(implicit p: ImplicitParam, p2: ImplicitParam2)                                                                       : Given[T] = and(f andThen extractValue)(p, p)


    def and[T, S](f: T => String => S) = new When[T, S](regex, groups) { def extract(t: T, text: String) = { f(t)(extract1(text)) } }
    def and[T, S](f: T => (String, String) => S)(implicit p: ImplicitParam2) = new When[T, S](regex, groups) { def extract(t: T, text: String) = { f(t).tupled(extract2(text)) } }
    def and[T, S](f: T => (String, String, String) => S)(implicit p: ImplicitParam3) = new When[T, S](regex, groups) { def extract(t: T, text: String) = { f(t).tupled(extract3(text)) } }
    def and[T, S](f: T => (String, String, String, String) => S)(implicit p: ImplicitParam4) = new When[T, S](regex, groups) { def extract(t: T, text: String) = { f(t).tupled(extract4(text)) } }
    def and[T, S](f: T => (String, String, String, String, String) => S)(implicit p: ImplicitParam5) = new When[T, S](regex, groups) { def extract(t: T, text: String) = { f(t).tupled(extract5(text)) } }
    def and[T, S](f: T => (String, String, String, String, String, String) => S)(implicit p: ImplicitParam6) = new When[T, S](regex, groups) { def extract(t: T, text: String) = { f(t).tupled(extract6(text)) } }
    def and[T, S](f: T => (String, String, String, String, String, String, String) => S)(implicit p: ImplicitParam7) = new When[T, S](regex, groups) { def extract(t: T, text: String) = { f(t).tupled(extract7(text)) } }
    def and[T, S](f: T => (String, String, String, String, String, String, String, String) => S)(implicit p: ImplicitParam8) = new When[T, S](regex, groups) { def extract(t: T, text: String) = { f(t).tupled(extract8(text)) } }
    def and[T, S](f: T => (String, String, String, String, String, String, String, String, String) => S)(implicit p: ImplicitParam9) = new When[T, S](regex, groups) { def extract(t: T, text: String) = { f(t).tupled(extract9(text)) } }
    def and[T, S](f: T => (String, String, String, String, String, String, String, String, String, String) => S)(implicit p: ImplicitParam10) = new When[T, S](regex, groups) { def extract(t: T, text: String) = { f(t).tupled(extract10(text)) } }
    def and[T, S](f: T => Seq[String] => S)(implicit p: ImplicitParam) = new When[T, S](regex, groups) { def extract(t: T, text: String) = { f(t).apply(extractAll(text)) } }

<<<<<<< HEAD
    def apply[R : AsResult](f: String => R) = andThen[R, Unit]((u: Unit) => f)
    def apply[R : AsResult](f: (String, String) => R) = andThen[R, Unit]((u: Unit) => f)
    def apply[R : AsResult](f: (String, String, String) => R) = andThen[R, Unit]((u: Unit) => f)
    def apply[R : AsResult](f: (String, String, String, String) => R) = andThen[R, Unit]((u: Unit) => f)
    def apply[R : AsResult](f: (String, String, String, String, String) => R) = andThen[R, Unit]((u: Unit) => f)
    def apply[R : AsResult](f: (String, String, String, String, String, String) => R) = andThen[R, Unit]((u: Unit) => f)
    def apply[R : AsResult](f: (String, String, String, String, String, String, String) => R) = andThen[R, Unit]((u: Unit) => f)
    def apply[R : AsResult](f: (String, String, String, String, String, String, String, String) => R) = andThen[R, Unit]((u: Unit) => f)
    def apply[R : AsResult](f: (String, String, String, String, String, String, String, String, String) => R) = andThen[R, Unit]((u: Unit) => f)
    def apply[R : AsResult](f: (String, String, String, String, String, String, String, String, String, String) => R) = andThen((u: Unit) => f)
    def apply[R](f: Seq[String] => R)(implicit r: AsResult[R], p: ImplicitParam) = andThen[R, Unit]((u: Unit) => f)(r, p)

    def andThen[R, T](f: T => String => R)(implicit r: AsResult[R]) = new Then[T](regex, groups) { def extract(t: T, text: String): Result = AsResult(f(t)(extract1(text))) }
    def andThen[R, T](f: T => (String, String) => R)(implicit r: AsResult[R], p: ImplicitParam2) = new Then[T](regex, groups) { def extract(t: T, text: String): Result = AsResult(f(t).tupled(extract2(text))) }
    def andThen[R, T](f: T => (String, String, String) => R)(implicit r: AsResult[R], p: ImplicitParam3) = new Then[T](regex, groups) { def extract(t: T, text: String): Result = AsResult(f(t).tupled(extract3(text))) }
    def andThen[R, T](f: T => (String, String, String, String) => R)(implicit r: AsResult[R], p: ImplicitParam4) = new Then[T](regex, groups) { def extract(t: T, text: String): Result = AsResult(f(t).tupled(extract4(text))) }
    def andThen[R, T](f: T => (String, String, String, String, String) => R)(implicit r: AsResult[R], p: ImplicitParam5) = new Then[T](regex, groups) { def extract(t: T, text: String): Result = AsResult(f(t).tupled(extract5(text))) }
    def andThen[R, T](f: T => (String, String, String, String, String, String) => R)(implicit r: AsResult[R], p: ImplicitParam6) = new Then[T](regex, groups) { def extract(t: T, text: String): Result = AsResult(f(t).tupled(extract6(text))) }
    def andThen[R, T](f: T => (String, String, String, String, String, String, String) => R)(implicit r: AsResult[R], p: ImplicitParam7) = new Then[T](regex, groups) { def extract(t: T, text: String): Result = AsResult(f(t).tupled(extract7(text))) }
    def andThen[R, T](f: T => (String, String, String, String, String, String, String, String) => R)(implicit r: AsResult[R], p: ImplicitParam8) = new Then[T](regex, groups) { def extract(t: T, text: String): Result = AsResult(f(t).tupled(extract8(text))) }
    def andThen[R, T](f: T => (String, String, String, String, String, String, String, String, String) => R)(implicit r: AsResult[R], p: ImplicitParam9) = new Then[T](regex, groups) { def extract(t: T, text: String): Result = AsResult(f(t).tupled(extract9(text))) }
    def andThen[R, T](f: T => (String, String, String, String, String, String, String, String, String, String) => R)(implicit r: AsResult[R], p: ImplicitParam10) = new Then[T](regex, groups) { def extract(t: T, text: String): Result = AsResult(f(t).tupled(extract10(text))) }
    def andThen[R, T](f: T => Seq[String] => R)(implicit r: AsResult[R], p: ImplicitParam) = new Then[T](regex, groups) { def extract(t: T, text: String): Result = AsResult(f(t)(extractAll(text))) }
=======
    def and[T,S](f: T => String => MatchResult[S])(implicit p: ImplicitParam, p1: ImplicitParam1)                                                                            : When[T,S] = and((t:T) => f(t) andThen extractValue)
    def and[T,S](f: T => (String, String) => MatchResult[S])(implicit p: ImplicitParam, p2: ImplicitParam2)                                                                  : When[T,S] = and((t:T) => Function.untupled (f(t).tupled andThen extractValue))(p2)
    def and[T,S](f: T => (String, String, String) => MatchResult[S])(implicit p: ImplicitParam, p3: ImplicitParam3)                                                          : When[T,S] = and((t:T) => Function.untupled (f(t).tupled andThen extractValue))(p3)
    def and[T,S](f: T => (String, String, String, String) => MatchResult[S])(implicit p: ImplicitParam, p4: ImplicitParam4)                                                  : When[T,S] = and((t:T) => Function.untupled (f(t).tupled andThen extractValue))(p4)
    def and[T,S](f: T => (String, String, String, String, String) => MatchResult[S])(implicit p: ImplicitParam, p5: ImplicitParam5)                                          : When[T,S] = and((t:T) => Function.untupled (f(t).tupled andThen extractValue))(p5)
    def and[T,S](f: T => (String, String, String, String, String, String) => MatchResult[S])(implicit p: ImplicitParam, p6: ImplicitParam6)                                  : When[T,S] = and((t:T) => Functions.untupled(f(t).tupled andThen extractValue))(p6)
    def and[T,S](f: T => (String, String, String, String, String, String, String) => MatchResult[S])(implicit p: ImplicitParam, p7: ImplicitParam7)                          : When[T,S] = and((t:T) => Functions.untupled(f(t).tupled andThen extractValue))(p7)
    def and[T,S](f: T => (String, String, String, String, String, String, String, String) => MatchResult[S])(implicit p: ImplicitParam, p8: ImplicitParam8)                  : When[T,S] = and((t:T) => Functions.untupled(f(t).tupled andThen extractValue))(p8)
    def and[T,S](f: T => (String, String, String, String, String, String, String, String, String) => MatchResult[S])(implicit p: ImplicitParam, p9: ImplicitParam9)          : When[T,S] = and((t:T) => Functions.untupled(f(t).tupled andThen extractValue))(p9)
    def and[T,S](f: T => (String, String, String, String, String, String, String, String, String, String) => MatchResult[S])(implicit p: ImplicitParam, p10: ImplicitParam10): When[T,S] = and((t:T) => Functions.untupled(f(t).tupled andThen extractValue))(p10)
    def and[T,S](f: T => Seq[String] => MatchResult[S])(implicit p1: ImplicitParam1, p: ImplicitParam)                                                                   : When[T,S] = and((t:T) => f(t) andThen extractValue)(p)

    def apply[R : AsResult](f: String => R) = then[R, Unit]((u: Unit) => f)
    def apply[R : AsResult](f: (String, String) => R) = then[R, Unit]((u: Unit) => f)
    def apply[R : AsResult](f: (String, String, String) => R) = then[R, Unit]((u: Unit) => f)
    def apply[R : AsResult](f: (String, String, String, String) => R) = then[R, Unit]((u: Unit) => f)
    def apply[R : AsResult](f: (String, String, String, String, String) => R) = then[R, Unit]((u: Unit) => f)
    def apply[R : AsResult](f: (String, String, String, String, String, String) => R) = then[R, Unit]((u: Unit) => f)
    def apply[R : AsResult](f: (String, String, String, String, String, String, String) => R) = then[R, Unit]((u: Unit) => f)
    def apply[R : AsResult](f: (String, String, String, String, String, String, String, String) => R) = then[R, Unit]((u: Unit) => f)
    def apply[R : AsResult](f: (String, String, String, String, String, String, String, String, String) => R) = then[R, Unit]((u: Unit) => f)
    def apply[R : AsResult](f: (String, String, String, String, String, String, String, String, String, String) => R) = then((u: Unit) => f)
    def apply[R](f: Seq[String] => R)(implicit r: AsResult[R], p: ImplicitParam) = then[R, Unit]((u: Unit) => f)(r, p)

    def then[R, T](f: T => String => R)(implicit r: AsResult[R]) = new Then[T](regex, groups) { def extract(t: T, text: String): Result = AsResult(f(t)(extract1(text))) }
    def then[R, T](f: T => (String, String) => R)(implicit r: AsResult[R], p: ImplicitParam2) = new Then[T](regex, groups) { def extract(t: T, text: String): Result = AsResult(f(t).tupled(extract2(text))) }
    def then[R, T](f: T => (String, String, String) => R)(implicit r: AsResult[R], p: ImplicitParam3) = new Then[T](regex, groups) { def extract(t: T, text: String): Result = AsResult(f(t).tupled(extract3(text))) }
    def then[R, T](f: T => (String, String, String, String) => R)(implicit r: AsResult[R], p: ImplicitParam4) = new Then[T](regex, groups) { def extract(t: T, text: String): Result = AsResult(f(t).tupled(extract4(text))) }
    def then[R, T](f: T => (String, String, String, String, String) => R)(implicit r: AsResult[R], p: ImplicitParam5) = new Then[T](regex, groups) { def extract(t: T, text: String): Result = AsResult(f(t).tupled(extract5(text))) }
    def then[R, T](f: T => (String, String, String, String, String, String) => R)(implicit r: AsResult[R], p: ImplicitParam6) = new Then[T](regex, groups) { def extract(t: T, text: String): Result = AsResult(f(t).tupled(extract6(text))) }
    def then[R, T](f: T => (String, String, String, String, String, String, String) => R)(implicit r: AsResult[R], p: ImplicitParam7) = new Then[T](regex, groups) { def extract(t: T, text: String): Result = AsResult(f(t).tupled(extract7(text))) }
    def then[R, T](f: T => (String, String, String, String, String, String, String, String) => R)(implicit r: AsResult[R], p: ImplicitParam8) = new Then[T](regex, groups) { def extract(t: T, text: String): Result = AsResult(f(t).tupled(extract8(text))) }
    def then[R, T](f: T => (String, String, String, String, String, String, String, String, String) => R)(implicit r: AsResult[R], p: ImplicitParam9) = new Then[T](regex, groups) { def extract(t: T, text: String): Result = AsResult(f(t).tupled(extract9(text))) }
    def then[R, T](f: T => (String, String, String, String, String, String, String, String, String, String) => R)(implicit r: AsResult[R], p: ImplicitParam10) = new Then[T](regex, groups) { def extract(t: T, text: String): Result = AsResult(f(t).tupled(extract10(text))) }
    def then[R, T](f: T => Seq[String] => R)(implicit r: AsResult[R], p: ImplicitParam) = new Then[T](regex, groups) { def extract(t: T, text: String): Result = AsResult(f(t)(extractAll(text))) }
>>>>>>> 8e6f839a
  }

}

private[specs2]
object RegexSteps extends RegexSteps {
  def toResult[T](context: =>Either[Result, (T, Result)]) = {
    context match {
      case Left(l)  => l
      case Right((t, r)) => r
    }
  }
  def toContext[T](context: =>Either[Result, (T, Result)]): Either[Result, T] = {
    context match {
      case Left(l)  => Left(l)
      case Right((t, r)) => Right(t)
    }
  }
}
import RegexSteps._

trait RegexFragment {
  type RegexType <: RegexFragment
  def fs: Fragments
  def add(f: Fragment): RegexType
  def ^(f: Text)        = add(f)
  def ^(f: Br)          = add(f)
  def ^(f: Tab)         = add(f)
  def ^(f: Backtab)     = add(f)
  def ^(f: End)         = fs.add(f)
  def ^(a: Arguments)   = fs.add(a)
  def ^(fs2: Fragments) = fs.add(fs2.middle)
}

private[specs2] case class PreStep[T](context: () => Either[Result, T], fs: Fragments) extends RegexFragment {
  type RegexType = PreStep[T]
  def ^(toExtract: String) = new PreStepText(toExtract, context, fs)
  def add(f: Fragment): RegexType = new PreStep(context, fs.add(f))
}

private[specs2] case class PreStep2[T1, T2](context: () => Either[Result, (T1, T2)], fs: Fragments) extends RegexFragment {
  type RegexType = PreStep2[T1, T2]
  def ^(toExtract: String) = new PreStepText2(toExtract, context, fs)
  def add(f: Fragment): RegexType = new PreStep2(context, fs.add(f))
}

private[specs2] case class PreStep3[T1, T2, T3](context: () => Either[Result, (T1, T2, T3)], fs: Fragments) extends RegexFragment {
  type RegexType = PreStep3[T1, T2, T3]
  def ^(toExtract: String) = new PreStepText3(toExtract, context, fs)
  def add(f: Fragment): RegexType = new PreStep3(context, fs.add(f))
}

private[specs2] case class PreStep4[T1, T2, T3, T4](context: () => Either[Result, (T1, T2, T3, T4)], fs: Fragments) extends RegexFragment {
  type RegexType = PreStep4[T1, T2, T3, T4]
  def ^(toExtract: String) = new PreStepText4(toExtract, context, fs)
  def add(f: Fragment): RegexType = new PreStep4(context, fs.add(f))
}

private[specs2] case class PreStep5[T1, T2, T3, T4, T5](context: () => Either[Result, (T1, T2, T3, T4, T5)], fs: Fragments) extends RegexFragment {
  type RegexType = PreStep5[T1, T2, T3, T4, T5]
  def ^(toExtract: String) = new PreStepText5(toExtract, context, fs)
  def add(f: Fragment): RegexType = new PreStep5(context, fs.add(f))
}

private[specs2] case class PreStep6[T1, T2, T3, T4, T5, T6](context: () => Either[Result, (T1, T2, T3, T4, T5, T6)], fs: Fragments) extends RegexFragment {
  type RegexType = PreStep6[T1, T2, T3, T4, T5, T6]
  def ^(toExtract: String) = new PreStepText6(toExtract, context, fs)
  def add(f: Fragment): RegexType = new PreStep6(context, fs.add(f))
}

private[specs2] case class PreStep7[T1, T2, T3, T4, T5, T6, T7](context: () => Either[Result, (T1, T2, T3, T4, T5, T6, T7)], fs: Fragments) extends RegexFragment {
  type RegexType = PreStep7[T1, T2, T3, T4, T5, T6, T7]
  def ^(toExtract: String) = new PreStepText7(toExtract, context, fs)
  def add(f: Fragment): RegexType = new PreStep7(context, fs.add(f))
}

private[specs2] case class PreStep8[T1, T2, T3, T4, T5, T6, T7, T8](context: () => Either[Result, (T1, T2, T3, T4, T5, T6, T7, T8)], fs: Fragments) extends RegexFragment {
  type RegexType = PreStep8[T1, T2, T3, T4, T5, T6, T7, T8]
  def ^(toExtract: String) = new PreStepText8(toExtract, context, fs)
  def add(f: Fragment): RegexType = new PreStep8(context, fs.add(f))
}

private[specs2] case class PreStepText[T](text: String, context: () => Either[Result, T], fs: Fragments) extends RegexFragment {
  type RegexType = PreStepText[T]
  def ^[R](step: Given[R]): PreStep2[T, R] = {
    lazy val pair = eitherMonad(context(), step.extractContext(text))((_,_))
    new PreStep2(() => pair, fs.add(Backtab()).add(Text(step.strip(text))).add(Step.fromEither(pair)))
  }
  def ^[R](step: When[T, R]) = {
    lazy val extracted = step.extractContext(context(), text)
    new PreStep(() => extracted, fs.add(Backtab()).add(Text(step.strip(text))).add(Step.fromEither(extracted)))
  }
  def ^[R, S](step: When[Seq[S], R])(implicit ev: T => Seq[S]) = {
    lazy val extracted = step.extractContext(context().right.map(ev), text)
    new PreStep(() => extracted, fs.add(Backtab()).add(Text(step.strip(text))).add(Step.fromEither(extracted)))
  }
  def ^[R, S](step: Then[Seq[S]])(implicit ev: T => Seq[S]) = {
    lazy val extracted = step.extractContext(context().right.map(ev), text)
    new PostStep(() => toContext(extracted), fs.add(Example(step.strip(text), toResult(extracted))))
  }
  def ^(step: Then[T]) = {
   lazy val extracted = step.extractContext(context(), text)
   new PostStep(() => toContext(extracted), fs.add(Example(step.strip(text), toResult(extracted))))
  }
  def add(f: Fragment): RegexType = new PreStepText(text, context, fs.add(f))
}

private[specs2] case class PreStepText2[T1, T2](text: String, context: () => Either[Result, (T1, T2)], fs: Fragments) extends RegexFragment {
  type RegexType = PreStepText2[T1, T2]
  def ^[R](step: Given[R]): PreStep3[T1, T2, R] = {
    lazy val tuple = eitherMonad(context(), step.extractContext(text))((t, r) => (t._1,t._2,r))
    new PreStep3(() => tuple, fs.add(Backtab()).add(Text(step.strip(text))).add(Step.fromEither(tuple)))
  }
  def ^[R](step: When[(T1, T2), R]) = {
    lazy val extracted = step.extractContext(context(), text)
    new PreStep(() => extracted, fs.add(Backtab()).add(Text(step.strip(text))).add(Step.fromEither(extracted)))
  }
  def ^[R, T](step: When[Seq[T], R])(implicit ev1: T1 <:< T, ev2: T2 <:< T) = {
    lazy val extracted = step.extractContext(context().right.map(t => tupleToSeq2(t)), text)
    new PreStep(() => extracted, fs.add(Backtab()).add(Text(step.strip(text))).add(Step.fromEither(extracted)))
  }
  def ^(step: Then[(T1, T2)]) = {
    lazy val extracted = step.extractContext(context(), text)
    new PostStep(() => toContext(extracted), fs.add(Example(step.strip(text), toResult(extracted))))
  }
  def add(f: Fragment): RegexType = new PreStepText2(text, context, fs.add(f))
}

private[specs2] case class PreStepText3[T1, T2, T3](text: String, context: () => Either[Result, (T1, T2, T3)], fs: Fragments) extends RegexFragment with ImplicitParameters {
  type RegexType = PreStepText3[T1, T2, T3]
  def ^[R](step: Given[R]): PreStep4[T1, T2, T3, R] = {
    lazy val tuple = eitherMonad(context(), step.extractContext(text))((t, r) => (t._1,t._2,t._3,r))
    new PreStep4(() => tuple, fs.add(Backtab()).add(Text(step.strip(text))).add(Step.fromEither(tuple)))
  }
  def ^[R](step: When[(T1, T2, T3), R]) = {
    lazy val extracted = step.extractContext(context(), text)
    new PreStep(() => extracted, fs.add(Backtab()).add(Text(step.strip(text))).add(Step.fromEither(extracted)))
  }
  def ^[R, T](step: When[Seq[T], R])(implicit ev1: T1 <:< T, ev2: T2 <:< T, ev3: T3 <:< T) = {
    lazy val extracted = step.extractContext(context().right.map(t => tupleToSeq3(t)), text)
    new PreStep(() => extracted, fs.add(Backtab()).add(Text(step.strip(text))).add(Step.fromEither(extracted)))
  }
  def ^(step: Then[(T1, T2, T3)]) = {
    lazy val extracted = step.extractContext(context(), text)
    new PostStep(() => toContext(extracted), fs.add(Example(step.strip(text), toResult(extracted))))
  }
  def add(f: Fragment): RegexType = new PreStepText3(text, context, fs.add(f))
}

private[specs2] case class PreStepText4[T1, T2, T3, T4](text: String, context: () => Either[Result, (T1, T2, T3, T4)], fs: Fragments) extends RegexFragment {
  type RegexType = PreStepText4[T1, T2, T3, T4]
  def ^[R](step: Given[R]): PreStep5[T1, T2, T3, T4, R] = {
    lazy val tuple = eitherMonad(context(), step.extractContext(text))((t, r) => (t._1,t._2,t._3,t._4,r))
    new PreStep5(() => tuple, fs.add(Backtab()).add(Text(step.strip(text))).add(Step.fromEither(tuple)))
  }
  def ^[R](step: When[(T1, T2, T3, T4), R]) = {
    lazy val extracted = step.extractContext(context(), text)
    new PreStep(() => extracted, fs.add(Backtab()).add(Text(step.strip(text))).add(Step.fromEither(extracted)))
  }
  def ^[R, T](step: When[Seq[T], R])(implicit ev1: T1 <:< T, ev2: T2 <:< T, ev3: T3 <:< T, ev4: T4 <:< T) = {
    lazy val extracted = step.extractContext(context().right.map(t => tupleToSeq4(t)), text)
    new PreStep(() => extracted, fs.add(Backtab()).add(Text(step.strip(text))).add(Step.fromEither(extracted)))
  }
  def ^(step: Then[(T1, T2, T3, T4)]) = {
    lazy val extracted = step.extractContext(context(), text)
    new PostStep(() => toContext(extracted), fs.add(Example(step.strip(text), toResult(extracted))))
  }
  def add(f: Fragment): RegexType = new PreStepText4(text, context, fs.add(f))
}

private[specs2] case class PreStepText5[T1, T2, T3, T4, T5](text: String, context: () => Either[Result, (T1, T2, T3, T4, T5)], fs: Fragments) extends RegexFragment {
  type RegexType = PreStepText5[T1, T2, T3, T4, T5]
  def ^[R](step: Given[R]): PreStep6[T1, T2, T3, T4, T5, R] = {
    lazy val tuple = eitherMonad(context(), step.extractContext(text))((t, r) => (t._1,t._2,t._3,t._4,t._5,r))
    new PreStep6(() => tuple, fs.add(Backtab()).add(Text(step.strip(text))).add(Step.fromEither(tuple)))
  }
  def ^[R](step: When[(T1, T2, T3, T4, T5), R]) = {
    lazy val extracted = step.extractContext(context(), text)
    new PreStep(() => extracted, fs.add(Backtab()).add(Text(step.strip(text))).add(Step.fromEither(extracted)))
  }
  def ^[R, T](step: When[Seq[T], R])(implicit ev1: T1 <:< T, ev2: T2 <:< T, ev3: T3 <:< T, ev4: T4 <:< T, ev5: T5 <:< T) = {
    lazy val extracted = step.extractContext(context().right.map(t => tupleToSeq5(t)), text)
    new PreStep(() => extracted, fs.add(Backtab()).add(Text(step.strip(text))).add(Step.fromEither(extracted)))
  }
  def ^(step: Then[(T1, T2, T3, T4, T5)]) = {
    lazy val extracted = step.extractContext(context(), text)
    new PostStep(() => toContext(extracted), fs.add(Example(step.strip(text), toResult(extracted))))
  }
  def add(f: Fragment): RegexType = new PreStepText5(text, context, fs.add(f))
}

private[specs2] case class PreStepText6[T1, T2, T3, T4, T5, T6](text: String, context: () => Either[Result, (T1, T2, T3, T4, T5, T6)], fs: Fragments) extends RegexFragment {
  type RegexType = PreStepText6[T1, T2, T3, T4, T5, T6]
  def ^[R](step: Given[R]): PreStep7[T1, T2, T3, T4, T5, T6, R] = {
    lazy val tuple = eitherMonad(context(), step.extractContext(text))((t, r) => (t._1,t._2,t._3,t._4,t._5,t._6,r))
    new PreStep7(() => tuple, fs.add(Backtab()).add(Text(step.strip(text))).add(Step.fromEither(tuple)))
  }
  def ^[R](step: When[(T1, T2, T3, T4, T5, T6), R]) = {
    lazy val extracted = step.extractContext(context(), text)
    new PreStep(() => extracted, fs.add(Backtab()).add(Text(step.strip(text))).add(Step.fromEither(extracted)))
  }
  def ^[R, T](step: When[Seq[T], R])(implicit ev1: T1 <:< T, ev2: T2 <:< T, ev3: T3 <:< T, ev4: T4 <:< T, ev5: T5 <:< T, ev6: T6 <:< T) = {
    lazy val extracted = step.extractContext(context().right.map(t => tupleToSeq6(t)), text)
    new PreStep(() => extracted, fs.add(Backtab()).add(Text(step.strip(text))).add(Step.fromEither(extracted)))
  }
  def ^(step: Then[(T1, T2, T3, T4, T5, T6)]) = {
    lazy val extracted = step.extractContext(context(), text)
    new PostStep(() => toContext(extracted), fs.add(Example(step.strip(text), toResult(extracted))))
  }
  def add(f: Fragment): RegexType = new PreStepText6(text, context, fs.add(f))
}

private[specs2] case class PreStepText7[T1, T2, T3, T4, T5, T6, T7](text: String, context: () => Either[Result, (T1, T2, T3, T4, T5, T6, T7)], fs: Fragments) extends RegexFragment {
  type RegexType = PreStepText7[T1, T2, T3, T4, T5, T6, T7]
  def ^[R](step: Given[R]): PreStep8[T1, T2, T3, T4, T5, T6, T7, R] = {
    lazy val tuple = eitherMonad(context(), step.extractContext(text))((t, r) => (t._1,t._2,t._3,t._4,t._5,t._6,t._7,r))
    new PreStep8(() => tuple, fs.add(Backtab()).add(Text(step.strip(text))).add(Step.fromEither(tuple)))
  }
  def ^[R](step: When[(T1, T2, T3, T4, T5, T6, T7), R]) = {
    lazy val extracted = step.extractContext(context(), text)
    new PreStep(() => extracted, fs.add(Backtab()).add(Text(step.strip(text))).add(Step.fromEither(extracted)))
  }
  def ^[R, T](step: When[Seq[T], R])(implicit ev1: T1 <:< T, ev2: T2 <:< T, ev3: T3 <:< T, ev4: T4 <:< T, ev5: T5 <:< T, ev6: T6 <:< T, ev7: T7 <:< T) = {
    lazy val extracted = step.extractContext(context().right.map(t => tupleToSeq7(t)), text)
    new PreStep(() => extracted, fs.add(Backtab()).add(Text(step.strip(text))).add(Step.fromEither(extracted)))
  }
  def ^(step: Then[(T1, T2, T3, T4, T5, T6, T7)]) = {
    lazy val extracted = step.extractContext(context(), text)
    new PostStep(() => toContext(extracted), fs.add(Example(step.strip(text), toResult(extracted))))
  }
  def add(f: Fragment): RegexType = new PreStepText7(text, context, fs.add(f))
}

private[specs2] case class PreStepText8[T1, T2, T3, T4, T5, T6, T7, T8](text: String, context: () => Either[Result, (T1, T2, T3, T4, T5, T6, T7, T8)], fs: Fragments) extends RegexFragment {
  type RegexType = PreStepText8[T1, T2, T3, T4, T5, T6, T7, T8]
  def ^[R](step: Given[R]): PreStep8[T1, T2, T3, T4, T5, T6, T7, (T8, R)] = {
    lazy val tuple = eitherMonad(context(), step.extractContext(text))((t, r) => (t._1,t._2,t._3,t._4,t._5,t._6,t._7,(t._8,r)))
    new PreStep8(() => tuple, fs.add(Backtab()).add(Text(step.strip(text))).add(Step.fromEither(tuple)))
  }
  def ^[R](step: When[(T1, T2, T3, T4, T5, T6, T7, T8), R]) = {
    lazy val extracted = step.extractContext(context(), text)
    new PreStep(() => extracted, fs.add(Backtab()).add(Text(step.strip(text))).add(Step.fromEither(extracted)))
  }
  def ^[R, T](step: When[Seq[T], R])(implicit ev1: T1 <:< T, ev2: T2 <:< T, ev3: T3 <:< T, ev4: T4 <:< T, ev5: T5 <:< T, ev6: T6 <:< T, ev7: T7 <:< T, ev8: T8 <:< T) = {
    lazy val extracted = step.extractContext(context().right.map(t => tupleToSeq8(t)), text)
    new PreStep(() => extracted, fs.add(Backtab()).add(Text(step.strip(text))).add(Step.fromEither(extracted)))
  }
  def ^(step: Then[(T1, T2, T3, T4, T5, T6, T7, T8)]) = {
    lazy val extracted = step.extractContext(context(), text)
    new PostStep(() => toContext(extracted), fs.add(Example(step.strip(text), toResult(extracted))))
  }
  def add(f: Fragment): RegexType = new PreStepText8(text, context, fs.add(f))
}



private[specs2] case class PostStep[T](context: () => Either[Result, T], fs: Fragments) extends RegexFragment {
  type RegexType = PostStep[T]
  def ^(toExtract: String) = new PostStepText(toExtract, context, fs)
  def add(f: Fragment): RegexType = new PostStep(context, fs.add(f))
}

private[specs2] case class PostStepText[T](text: String, context: () => Either[Result, T], fs: Fragments) extends RegexFragment {
  type RegexType = PostStepText[T]
  def ^(step: Then[T]) = {
    lazy val extracted = step.extractContext(context(), text)
    new PostStep(() => toContext(extracted), fs.add(Example(step.strip(text), toResult(extracted))))
  }
  def add(f: Fragment): RegexType = new PostStepText(text, context, fs.add(f))
}<|MERGE_RESOLUTION|>--- conflicted
+++ resolved
@@ -4,14 +4,8 @@
 import execute._
 import main.Arguments
 import specification.StandardFragments.{Backtab, Tab, Br, End}
-<<<<<<< HEAD
-import internal.scalaz.Scalaz
-import Scalaz._
-import control.ImplicitParameters
-=======
 import internal.scalaz.Scalaz._
 import control.{Functions, ImplicitParameters}
->>>>>>> 8e6f839a
 import data.TuplesToSeq
 import matcher.MatchResult
 
@@ -94,11 +88,7 @@
     def apply(f: (String, String, String, String, String, String, String, String) => Unit) = and[Unit](f)
     def apply(f: (String, String, String, String, String, String, String, String, String) => Unit) = and[Unit](f)
     def apply(f: (String, String, String, String, String, String, String, String, String, String) => Unit) = and[Unit](f)
-<<<<<<< HEAD
-    def apply(f: Seq[String] => Unit)(implicit p: ImplicitParam) = and[Unit](f)(p, implicitParam1)
-=======
     def apply(f: Seq[String] => Unit)(implicit p: ImplicitParam) = and[Unit](f)(p,p)
->>>>>>> 8e6f839a
 
     def and[T](f: String => T) = new Given[T](regex, groups) { def extract(text: String) = { f(extract1(text)) } }
     def and[T](f: (String, String) => T) = new Given[T](regex, groups) { def extract(text: String) = { f.tupled(extract2(text)) } }
@@ -138,7 +128,18 @@
     def and[T, S](f: T => (String, String, String, String, String, String, String, String, String, String) => S)(implicit p: ImplicitParam10) = new When[T, S](regex, groups) { def extract(t: T, text: String) = { f(t).tupled(extract10(text)) } }
     def and[T, S](f: T => Seq[String] => S)(implicit p: ImplicitParam) = new When[T, S](regex, groups) { def extract(t: T, text: String) = { f(t).apply(extractAll(text)) } }
 
-<<<<<<< HEAD
+    def and[T,S](f: T => String => MatchResult[S])(implicit p: ImplicitParam, p1: ImplicitParam1)                                                                            : When[T,S] = and((t:T) => f(t) andThen extractValue)
+    def and[T,S](f: T => (String, String) => MatchResult[S])(implicit p: ImplicitParam, p2: ImplicitParam2)                                                                  : When[T,S] = and((t:T) => Function.untupled (f(t).tupled andThen extractValue))(p2)
+    def and[T,S](f: T => (String, String, String) => MatchResult[S])(implicit p: ImplicitParam, p3: ImplicitParam3)                                                          : When[T,S] = and((t:T) => Function.untupled (f(t).tupled andThen extractValue))(p3)
+    def and[T,S](f: T => (String, String, String, String) => MatchResult[S])(implicit p: ImplicitParam, p4: ImplicitParam4)                                                  : When[T,S] = and((t:T) => Function.untupled (f(t).tupled andThen extractValue))(p4)
+    def and[T,S](f: T => (String, String, String, String, String) => MatchResult[S])(implicit p: ImplicitParam, p5: ImplicitParam5)                                          : When[T,S] = and((t:T) => Function.untupled (f(t).tupled andThen extractValue))(p5)
+    def and[T,S](f: T => (String, String, String, String, String, String) => MatchResult[S])(implicit p: ImplicitParam, p6: ImplicitParam6)                                  : When[T,S] = and((t:T) => Functions.untupled(f(t).tupled andThen extractValue))(p6)
+    def and[T,S](f: T => (String, String, String, String, String, String, String) => MatchResult[S])(implicit p: ImplicitParam, p7: ImplicitParam7)                          : When[T,S] = and((t:T) => Functions.untupled(f(t).tupled andThen extractValue))(p7)
+    def and[T,S](f: T => (String, String, String, String, String, String, String, String) => MatchResult[S])(implicit p: ImplicitParam, p8: ImplicitParam8)                  : When[T,S] = and((t:T) => Functions.untupled(f(t).tupled andThen extractValue))(p8)
+    def and[T,S](f: T => (String, String, String, String, String, String, String, String, String) => MatchResult[S])(implicit p: ImplicitParam, p9: ImplicitParam9)          : When[T,S] = and((t:T) => Functions.untupled(f(t).tupled andThen extractValue))(p9)
+    def and[T,S](f: T => (String, String, String, String, String, String, String, String, String, String) => MatchResult[S])(implicit p: ImplicitParam, p10: ImplicitParam10): When[T,S] = and((t:T) => Functions.untupled(f(t).tupled andThen extractValue))(p10)
+    def and[T,S](f: T => Seq[String] => MatchResult[S])(implicit p1: ImplicitParam1, p: ImplicitParam)                                                                   : When[T,S] = and((t:T) => f(t) andThen extractValue)(p)
+
     def apply[R : AsResult](f: String => R) = andThen[R, Unit]((u: Unit) => f)
     def apply[R : AsResult](f: (String, String) => R) = andThen[R, Unit]((u: Unit) => f)
     def apply[R : AsResult](f: (String, String, String) => R) = andThen[R, Unit]((u: Unit) => f)
@@ -162,43 +163,6 @@
     def andThen[R, T](f: T => (String, String, String, String, String, String, String, String, String) => R)(implicit r: AsResult[R], p: ImplicitParam9) = new Then[T](regex, groups) { def extract(t: T, text: String): Result = AsResult(f(t).tupled(extract9(text))) }
     def andThen[R, T](f: T => (String, String, String, String, String, String, String, String, String, String) => R)(implicit r: AsResult[R], p: ImplicitParam10) = new Then[T](regex, groups) { def extract(t: T, text: String): Result = AsResult(f(t).tupled(extract10(text))) }
     def andThen[R, T](f: T => Seq[String] => R)(implicit r: AsResult[R], p: ImplicitParam) = new Then[T](regex, groups) { def extract(t: T, text: String): Result = AsResult(f(t)(extractAll(text))) }
-=======
-    def and[T,S](f: T => String => MatchResult[S])(implicit p: ImplicitParam, p1: ImplicitParam1)                                                                            : When[T,S] = and((t:T) => f(t) andThen extractValue)
-    def and[T,S](f: T => (String, String) => MatchResult[S])(implicit p: ImplicitParam, p2: ImplicitParam2)                                                                  : When[T,S] = and((t:T) => Function.untupled (f(t).tupled andThen extractValue))(p2)
-    def and[T,S](f: T => (String, String, String) => MatchResult[S])(implicit p: ImplicitParam, p3: ImplicitParam3)                                                          : When[T,S] = and((t:T) => Function.untupled (f(t).tupled andThen extractValue))(p3)
-    def and[T,S](f: T => (String, String, String, String) => MatchResult[S])(implicit p: ImplicitParam, p4: ImplicitParam4)                                                  : When[T,S] = and((t:T) => Function.untupled (f(t).tupled andThen extractValue))(p4)
-    def and[T,S](f: T => (String, String, String, String, String) => MatchResult[S])(implicit p: ImplicitParam, p5: ImplicitParam5)                                          : When[T,S] = and((t:T) => Function.untupled (f(t).tupled andThen extractValue))(p5)
-    def and[T,S](f: T => (String, String, String, String, String, String) => MatchResult[S])(implicit p: ImplicitParam, p6: ImplicitParam6)                                  : When[T,S] = and((t:T) => Functions.untupled(f(t).tupled andThen extractValue))(p6)
-    def and[T,S](f: T => (String, String, String, String, String, String, String) => MatchResult[S])(implicit p: ImplicitParam, p7: ImplicitParam7)                          : When[T,S] = and((t:T) => Functions.untupled(f(t).tupled andThen extractValue))(p7)
-    def and[T,S](f: T => (String, String, String, String, String, String, String, String) => MatchResult[S])(implicit p: ImplicitParam, p8: ImplicitParam8)                  : When[T,S] = and((t:T) => Functions.untupled(f(t).tupled andThen extractValue))(p8)
-    def and[T,S](f: T => (String, String, String, String, String, String, String, String, String) => MatchResult[S])(implicit p: ImplicitParam, p9: ImplicitParam9)          : When[T,S] = and((t:T) => Functions.untupled(f(t).tupled andThen extractValue))(p9)
-    def and[T,S](f: T => (String, String, String, String, String, String, String, String, String, String) => MatchResult[S])(implicit p: ImplicitParam, p10: ImplicitParam10): When[T,S] = and((t:T) => Functions.untupled(f(t).tupled andThen extractValue))(p10)
-    def and[T,S](f: T => Seq[String] => MatchResult[S])(implicit p1: ImplicitParam1, p: ImplicitParam)                                                                   : When[T,S] = and((t:T) => f(t) andThen extractValue)(p)
-
-    def apply[R : AsResult](f: String => R) = then[R, Unit]((u: Unit) => f)
-    def apply[R : AsResult](f: (String, String) => R) = then[R, Unit]((u: Unit) => f)
-    def apply[R : AsResult](f: (String, String, String) => R) = then[R, Unit]((u: Unit) => f)
-    def apply[R : AsResult](f: (String, String, String, String) => R) = then[R, Unit]((u: Unit) => f)
-    def apply[R : AsResult](f: (String, String, String, String, String) => R) = then[R, Unit]((u: Unit) => f)
-    def apply[R : AsResult](f: (String, String, String, String, String, String) => R) = then[R, Unit]((u: Unit) => f)
-    def apply[R : AsResult](f: (String, String, String, String, String, String, String) => R) = then[R, Unit]((u: Unit) => f)
-    def apply[R : AsResult](f: (String, String, String, String, String, String, String, String) => R) = then[R, Unit]((u: Unit) => f)
-    def apply[R : AsResult](f: (String, String, String, String, String, String, String, String, String) => R) = then[R, Unit]((u: Unit) => f)
-    def apply[R : AsResult](f: (String, String, String, String, String, String, String, String, String, String) => R) = then((u: Unit) => f)
-    def apply[R](f: Seq[String] => R)(implicit r: AsResult[R], p: ImplicitParam) = then[R, Unit]((u: Unit) => f)(r, p)
-
-    def then[R, T](f: T => String => R)(implicit r: AsResult[R]) = new Then[T](regex, groups) { def extract(t: T, text: String): Result = AsResult(f(t)(extract1(text))) }
-    def then[R, T](f: T => (String, String) => R)(implicit r: AsResult[R], p: ImplicitParam2) = new Then[T](regex, groups) { def extract(t: T, text: String): Result = AsResult(f(t).tupled(extract2(text))) }
-    def then[R, T](f: T => (String, String, String) => R)(implicit r: AsResult[R], p: ImplicitParam3) = new Then[T](regex, groups) { def extract(t: T, text: String): Result = AsResult(f(t).tupled(extract3(text))) }
-    def then[R, T](f: T => (String, String, String, String) => R)(implicit r: AsResult[R], p: ImplicitParam4) = new Then[T](regex, groups) { def extract(t: T, text: String): Result = AsResult(f(t).tupled(extract4(text))) }
-    def then[R, T](f: T => (String, String, String, String, String) => R)(implicit r: AsResult[R], p: ImplicitParam5) = new Then[T](regex, groups) { def extract(t: T, text: String): Result = AsResult(f(t).tupled(extract5(text))) }
-    def then[R, T](f: T => (String, String, String, String, String, String) => R)(implicit r: AsResult[R], p: ImplicitParam6) = new Then[T](regex, groups) { def extract(t: T, text: String): Result = AsResult(f(t).tupled(extract6(text))) }
-    def then[R, T](f: T => (String, String, String, String, String, String, String) => R)(implicit r: AsResult[R], p: ImplicitParam7) = new Then[T](regex, groups) { def extract(t: T, text: String): Result = AsResult(f(t).tupled(extract7(text))) }
-    def then[R, T](f: T => (String, String, String, String, String, String, String, String) => R)(implicit r: AsResult[R], p: ImplicitParam8) = new Then[T](regex, groups) { def extract(t: T, text: String): Result = AsResult(f(t).tupled(extract8(text))) }
-    def then[R, T](f: T => (String, String, String, String, String, String, String, String, String) => R)(implicit r: AsResult[R], p: ImplicitParam9) = new Then[T](regex, groups) { def extract(t: T, text: String): Result = AsResult(f(t).tupled(extract9(text))) }
-    def then[R, T](f: T => (String, String, String, String, String, String, String, String, String, String) => R)(implicit r: AsResult[R], p: ImplicitParam10) = new Then[T](regex, groups) { def extract(t: T, text: String): Result = AsResult(f(t).tupled(extract10(text))) }
-    def then[R, T](f: T => Seq[String] => R)(implicit r: AsResult[R], p: ImplicitParam) = new Then[T](regex, groups) { def extract(t: T, text: String): Result = AsResult(f(t)(extractAll(text))) }
->>>>>>> 8e6f839a
   }
 
 }
