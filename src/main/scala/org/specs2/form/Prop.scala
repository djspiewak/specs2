--- conflicted
+++ resolved
@@ -104,11 +104,7 @@
   }
   /** create a Prop with a label, an expected value, and a constraint */
   def apply[T, S](label: String, act: =>T, c: (T, S) => Result) = {
-<<<<<<< HEAD
-    new Prop[T, S](label, actual = Property(act), constraint = (t, s) => c(t, s))
-=======
     new Prop[T, S](label, actual = Property(act), constraint = c)
->>>>>>> 1bc5ad4a
   }
   /** create a Prop with a label, an expected value, and a constraint */
   def apply[T, S](label: String, act: =>T, c: (S) => Matcher[T]) = {
