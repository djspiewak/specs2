--- conflicted
+++ resolved
@@ -25,13 +25,8 @@
     /** @return an expectable with an alias description, after the value string */
     def as(alias: String => String): Expectable[T] = createExpectable(value, alias)
   }
-<<<<<<< HEAD
-  implicit def canBeEqualTo[T](t: =>T) = new CanBeEqualTo(t)
-  class CanBeEqualTo[T](t: =>T) {
-=======
   implicit def canBeEqual[T](t: =>T) = new CanBeEqual(t)
   class CanBeEqual[T](t: =>T) {
->>>>>>> f365b9dc
     /** equality matcher on Expectables */
     def ===[S >: T](other: =>S) = createExpectable(t).applyMatcher(new BeEqualTo(other))
   }
