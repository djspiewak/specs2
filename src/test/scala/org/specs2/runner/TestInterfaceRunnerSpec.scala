package org.specs2
package runner
import io._
import mock.Mockito
import matcher.DataTables
import reporter._
import org.scalatools.testing._
import main.{ArgumentsArgs, Arguments}
import specification.{Groups, ExecutingSpecification}
import execute.StandardResults

class TestInterfaceRunnerSpec extends Specification with Groups { def is =
                                                                                                                        """
  A TestInterfaceRunner is responsible for instantiating Specification classes found by
  sbt and executing them using a TestInterfaceReporter

                                                                                                                        """^
  "if the specification class is missing"                                                                               ^
    "there must be an error logged"                                                                                     ! g1().e1^
    "a stacktrace must be logged"                                                                                       ! g1().e2^
                                                                                                                        p^
  "if the specification instance cannot be created"                                                                     ^
    "a stacktrace for the exception must be logged"                                                                     ! g2().e1^
    "the cause stacktrace must also be logged if there is one"                                                          ! g2().e2^
    "the cause stacktrace must be nicely separated from the top exception"                                              ! g2().e3^
                                                                                                                        end^
  "if the specification instance can be created it must be passed to TestInterfaceReporter"                             ! g3().e1^
  "Additional report types can be passed on the command line"                                                           ! g3().e2^
  "A custom notifier can be specified on the command line with 'notifier <class name>'"                                 ! g3().e3^
  "A custom exporter can be specified on the command line with 'exporter <class name>'"                                 ! g3().e4^
  "A custom notifier can be specified in the specification with 'args.report(exporter=<class name>)'"                   ! g3().e5^
  "A custom exporter can be specified in the specification with 'args.report(exporter=<class name>)'"                   ! g3().e6^
                                                                                                                        p^
  "Execution"                                                                                                           ^
    "if the results are displayed on the console"                                                                       ^
      "the storing must be done in parallel to the exporting (to get results asap on the console)"                      ! g4().e1^
      "the other exporters must use the result of the storing"                                                          ! g4().e2^
                                                                                                                        end

  "missing" - new g1 {
    object run extends MockLogger {
	    val runner = new TestInterfaceRunner(getClass.getClassLoader, Array(logger))
	    runner.run("missing", mock[TestFingerprint], mock[EventHandler], Array(""))
    }
	  e1 := run.logger.messages must contain("error: Could not create an instance of missing\n")
	  e2 := run.logger.messages must contain("error:   caused by java.lang.ClassNotFoundException: missing")
  }

  "instance" - new g2 {
    object run extends MockLogger {
      val runner = new TestInterfaceRunner(getClass.getClassLoader, Array(logger))
	    runner.run("org.specs2.runner.SpecificationForSbtWithException", mock[TestFingerprint], mock[EventHandler], Array(""))
    }	  
	  e1 := run.logger.messages must
	       contain("error: Could not create an instance of org.specs2.runner.SpecificationForSbtWithException\n")
	  e2 := run.logger.messages must
	        contain("error:   caused by java.lang.IllegalArgumentException: cause")
	  e3 := run.logger.messages must
	        contain("error:   caused by java.lang.Exception: fail")
  }

  "reporting" - new g3 with Mockito with MockLogger with DataTables with matcher.MustMatchers with ArgumentsArgs {
    val outer = this
    val reporter = mock[Reporter]
    val handler = mock[EventHandler]

    val runner = new TestInterfaceRunner(getClass.getClassLoader, Array(logger)) {
      override def reporter(handler: EventHandler)(args: Array[String]): Reporter = outer.reporter
    }

    def reportSpec(args: Array[String] = Array("")) =
      runner.run("org.specs2.runner.SpecificationForSbt", mock[TestFingerprint], mock[EventHandler], args)

    e1 := {
      reportSpec()
      there was one(reporter).report(any[specification.SpecificationStructure])(any[Arguments])
    }

    e2 := {
      implicit val args = Arguments()

      def export(condition: Boolean, e: String) = if (condition) Some(e) else None
      def selectedExporters(c: Boolean, h: Boolean, m: Boolean, j: Boolean) =
        Seq(export(c, "TestInterfaceReporter"), export(h, "HtmlExporting$"), export(m, "MarkupExporting$"), export(j, "JUnitXmlExporting$")).flatten

      "args"                                || "console" | "html" | "markup" | "junitxml" |
        "junitxml"                            !! false     ! false  ! false    ! true       |
        "junitxml,console"                    !! true      ! false  ! false    ! true       |
        "junitxml,html,console"               !! true      ! true   ! false    ! true       |
        "junitxml,markup,console"             !! true      ! false  ! true     ! true       |> { (arguments, c, h, m, j) =>
        runner.exporters(arguments.split(","), handler).map(_.getClass.getSimpleName) must containAllOf(selectedExporters(c, h, m, j))
      }

    }

    e3 := {
      val args = Array("notifier", "user.reporter.CustomNotifier")
      atLeastOnce(runner.exporters(args, handler)(Arguments(args:_*))) { e =>
        e must haveInterface[NotifierExporting]
      }
    }

    e4 := {
      val args = Array("exporter", "user.reporter.CustomExporter")
      atLeastOnce(runner.exporters(args, handler)(Arguments(args:_*))) { e =>
        e must haveInterface[Exporter]
      }
    }

    e5 := {
      atLeastOnce(runner.exporters(Array[String](), handler)(args.report(notifier="user.reporter.CustomNotifier"))) { e =>
        e must haveInterface[NotifierExporting]
      }
    }

    e6 := {
      atLeastOnce(runner.exporters(Array[String](), handler)(args.report(exporter="user.reporter.CustomExporter"))) { e =>
        e must haveInterface[Exporter]
      }
    }
  }

  "executing" - new g4 with  matcher.MustMatchers with ArgumentsArgs with StandardResults with MockOutput {
    val eventHandler = new EventHandler { def handle(event: Event) = println("console export") }
    val htmlExporter = new HtmlExporting { override def export(implicit args: Arguments) = (spec: ExecutingSpecification) =>
    { println("html export"); spec.execute }
    }

<<<<<<< HEAD
  val reporter = new TestInterfaceConsoleReporter(Some(new TestInterfaceReporter(eventHandler, Array())), (a: Arguments) => Seq(htmlExporter)) {
    // the storage takes a bit more time to make sure it is actually done after the console export
    override def store(implicit args: Arguments) = (spec: ExecutingSpecification) => { Thread.sleep(500); println("stored"); spec }
  }
=======
    val reporter = new TestInterfaceConsoleReporter(Some(new TestInterfaceReporter(eventHandler, Array())), (a: Arguments) => Seq(htmlExporter)) {
      // the storage takes a bit more time to make sure it is actually done after the console export
      override def store(implicit args: Arguments) = (spec: ExecutingSpecification) => { Thread.sleep(100); println("stored"); spec }
    }
>>>>>>> 4ed1f52b

    val spec = new Specification { def is = ok }

    e1 := {
      reporter.report(spec)(Arguments("console"))
      messages must contain("console export", "stored").inOrder
    }
    e2 := {
      reporter.report(spec)(Arguments("console", "html"))
      messages must contain("console export", "stored", "html export").inOrder
    }
  }
}

trait MockLogger extends matcher.MustExpectations with Mockito {
  val logger = new Logger with MockOutput {
	  override def ansiCodesSupported = false
	  override def error(message: String) = println("error: " + message)
	  override def info(message: String)  = println("info: " + message)
	  override def warn(message: String)  = println("warn: " + message)
	  override def debug(message: String) = println("debug: " + message)
	  override def trace(t: Throwable)    = println("trace: " + t)
  }
}

class SpecificationForSbtWithException extends Specification {
  val cause = new IllegalArgumentException("cause")
  throw new Exception("fail", cause)
  def is = "ex1" ! success ^ end
}
class SpecificationForSbt extends Specification {
  def is = "ex1" ! success ^ end
}<|MERGE_RESOLUTION|>--- conflicted
+++ resolved
@@ -126,17 +126,10 @@
     { println("html export"); spec.execute }
     }
 
-<<<<<<< HEAD
-  val reporter = new TestInterfaceConsoleReporter(Some(new TestInterfaceReporter(eventHandler, Array())), (a: Arguments) => Seq(htmlExporter)) {
-    // the storage takes a bit more time to make sure it is actually done after the console export
-    override def store(implicit args: Arguments) = (spec: ExecutingSpecification) => { Thread.sleep(500); println("stored"); spec }
-  }
-=======
     val reporter = new TestInterfaceConsoleReporter(Some(new TestInterfaceReporter(eventHandler, Array())), (a: Arguments) => Seq(htmlExporter)) {
       // the storage takes a bit more time to make sure it is actually done after the console export
       override def store(implicit args: Arguments) = (spec: ExecutingSpecification) => { Thread.sleep(100); println("stored"); spec }
     }
->>>>>>> 4ed1f52b
 
     val spec = new Specification { def is = ok }
 
