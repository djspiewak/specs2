package org.specs2
package runner
import mock._
import specification._
import reporter._
import main._
import _root_.org.junit.runner.notification.{ RunNotifier, Failure }
import _root_.org.junit.runner.Description
import _root_.org.junit.ComparisonFailure

class JUnitRunnerSpec extends Specification with Mockito with FragmentsSamples {  def is =
  
                                                                                                                        """
  The JUnitRunner is meant to be used with the RunWith annotation.
  It takes a Specification, executes it and notifies a RunNotifier object of the possible
  failures.

  The following examples show the result of running a Specification with different
  successes or failures:
                                                                                                                        """^
                                                                                                                        p^
  "If the specification has"                                                                                            ^
    "1 ok example, there must be a testStarted/testFinished notification"                                               ! notified().e1^
    "2 ok examples, there must be a testStarted/testFinished notification for each"                                     ! notified().e2^
    "1 failing example, there must be a testStarted/testFailure notification"                                           ! notified().e3^
    "1 failing example, the failure message must be reported"                                                           ! notified().e4^
    "1 example with an error, the error message must be reported"                                                       ! notified().e5^
    "1 skipped example, a test ignored must be reported"                                                                ! notified().e6^
    "1 pending example, a test ignored must be reported"                                                                ! notified().e7^
    "1 failing example with be_==, a ComparisonFailure message must be reported"                                        ! notified().e8^
                                                                                                                        p^
  "If the console system property is specified"                                                                         ^
    "then the specification is also printed on the console"                                                             ! export().e1^
    "the commandline system property can be used to remove colors"                                                      ! export().e2^
                                                                                                                        end

<<<<<<< HEAD
  case class notified() {
	  val notifier = mock[RunNotifier]
	  abstract class DummySpec extends Specification 
	  def run(f: Fragments) = JUnitRunner[DummySpec](Fragments.withSpecName(f, SpecName("DummySpec"))).run(notifier)
=======
  trait WithNotifier {
    lazy val notifier   = mock[RunNotifier]
    lazy val console    = mock[TextExporting]
    lazy val html       = mock[HtmlExporting]
    lazy val properties = mock[SystemProperties]

    properties.getProperty("commandline") returns None

    abstract class DummySpec extends Specification
    def run(f: Fragments) = JUnitRunner.apply[DummySpec](Fragments.withSpecStartEnd(f, SpecName("DummySpec")), properties, console, html).run(notifier)
  }

  case class notified() extends WithNotifier {
>>>>>>> f231bd63
	  def desc(s: String) = =~(s) ^^ ((_:Description).getDisplayName)
	  
	  def e1 = { 
	    run(ex1)
	    Seq(there was one(notifier).fireTestStarted(desc("ex1")),
	        there was one(notifier).fireTestFinished(desc("ex1")))
    }
	  def e2 = { 
	    run(level1)
	    Seq("ex1", "ex2") flatMap { s =>
	      Seq(there was one(notifier).fireTestStarted(desc(s)),
	          there was one(notifier).fireTestFinished(desc(s)))
	    }
    }
	  def e3 = { 
	    run(ex1Failure)
	    Seq(there was one(notifier).fireTestStarted(desc("ex1")),
	        there was one(notifier).fireTestFailure(any[Failure]))
    }
	  def e4 = { 
	    run(ex1Failure)
	    val c = capture[Failure]
	    there was one(notifier).fireTestFailure(c)
	    c.value.getMessage must_== "failure"
    }
	  def e5 = { 
	    run(ex1Error)
	    there was one(notifier).fireTestFailure(be_==("error")^^((_:Failure).getMessage))
    }
	  def e6 = { 
	    run(ex1Skipped)
	    there was one(notifier).fireTestIgnored(desc("ex1"))
    }
	  def e7 = { 
	    run(ex1Pending)
	    there was one(notifier).fireTestIgnored(desc("ex1"))
    }
    def e8 = {
      run(ex1BeEqualToFailure)
      val c = capture[Failure]
      there was one(notifier).fireTestFailure(c)
      c.value.getException must haveSuperclass[ComparisonFailure]
    }
  }
  case class export() extends WithNotifier {

    def e1 = {
      properties.isDefined("console") returns true
      console.export(any[SpecificationStructure])(any[Arguments]) returns ((fs: Seq[ExecutedFragment]) => ())

      run(ex1)
      there was one(console).export(any[SpecificationStructure])(any[Arguments])
    }
    def e2 = {
      properties.isDefined("html") returns true
      html.export(any[SpecificationStructure])(any[Arguments]) returns ((fs: Seq[ExecutedFragment]) => ())

      run(ex1)
      there was one(html).export(any[SpecificationStructure])(any[Arguments])
    }
  }
}<|MERGE_RESOLUTION|>--- conflicted
+++ resolved
@@ -34,12 +34,6 @@
     "the commandline system property can be used to remove colors"                                                      ! export().e2^
                                                                                                                         end
 
-<<<<<<< HEAD
-  case class notified() {
-	  val notifier = mock[RunNotifier]
-	  abstract class DummySpec extends Specification 
-	  def run(f: Fragments) = JUnitRunner[DummySpec](Fragments.withSpecName(f, SpecName("DummySpec"))).run(notifier)
-=======
   trait WithNotifier {
     lazy val notifier   = mock[RunNotifier]
     lazy val console    = mock[TextExporting]
@@ -49,11 +43,10 @@
     properties.getProperty("commandline") returns None
 
     abstract class DummySpec extends Specification
-    def run(f: Fragments) = JUnitRunner.apply[DummySpec](Fragments.withSpecStartEnd(f, SpecName("DummySpec")), properties, console, html).run(notifier)
+    def run(f: Fragments) = JUnitRunner.apply[DummySpec](f, properties, console, html).run(notifier)
   }
 
   case class notified() extends WithNotifier {
->>>>>>> f231bd63
 	  def desc(s: String) = =~(s) ^^ ((_:Description).getDisplayName)
 	  
 	  def e1 = { 
