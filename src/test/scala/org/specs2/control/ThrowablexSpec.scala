--- conflicted
+++ resolved
@@ -42,14 +42,8 @@
     e1 := e.filter("org.specs2.control").getStackTrace.toList.map(_.toString) must containMatch("org.specs2.control")
     e2 := e.filterNot("org.specs2.control").getStackTrace.toList.map(_.toString) must not containMatch("org.specs2.control")
   }
-<<<<<<< HEAD
-  object stack extends ThrowablexContext {
-    def e1 = e(3).toString aka e.getStackTrace.mkString("\n") must beMatching(".*apply.*")
-    def e2 = e.headOption.map(_.toString).toIterable must containMatch("ThrowablexContext")
-=======
   "stack" - new g4 with ThrowablexContext {
     e1 := e(2).toString aka e.getStackTraceString must beMatching(".*org.specs2.control.ThrowablexSpec.<init>.*")
     e2 := e.headOption.map(_.toString).toIterable must containMatch("ThrowablexContext")
->>>>>>> 8e6f839a
   }
 }