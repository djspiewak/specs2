--- conflicted
+++ resolved
@@ -22,14 +22,7 @@
     Json.find("key", new JSONObject(Map("key"->json))) must beSome(json)
   }
   "The findDeep method returns Some(value) if a key is present somewhere in a document and points to a JSON object" ! check { (json: JSONType) =>
-<<<<<<< HEAD
-    if (json.toString.contains("a\" : "))
-      Json.findDeep("a", json) aka json.toString must beSome
-    else
-      Json.findDeep("a", json) aka json.toString must beNone
-=======
     Json.findDeep("a", json) must beSome.iff(json.toString.contains("a : "))
->>>>>>> 6049f4b2
   }
 
   implicit val jsonParams: Parameters = set(maxSize -> 3)
